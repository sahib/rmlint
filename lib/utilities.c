/**
 *  This file is part of rmlint.
 *
 *  rmlint is free software: you can redistribute it and/or modify
 *  it under the terms of the GNU General Public License as published by
 *  the Free Software Foundation, either version 3 of the License, or
 *  (at your option) any later version.
 *
 *  rmlint is distributed in the hope that it will be useful,
 *  but WITHOUT ANY WARRANTY; without even the implied warranty of
 *  MERCHANTABILITY or FITNESS FOR A PARTICULAR PURPOSE.  See the
 *  GNU General Public License for more details.
 *
 *  You should have received a copy of the GNU General Public License
 *  along with rmlint.  If not, see <http://www.gnu.org/licenses/>.
 *
 * Authors:
 *
 *  - Christopher <sahib> Pahl 2010-2015 (https://github.com/sahib)
 *  - Daniel <SeeSpotRun> T.   2014-2015 (https://github.com/SeeSpotRun)
 *
 * Hosted on http://github.com/sahib/rmlint
 *
 */

#include <stdio.h>
#include <string.h>
#include <stdlib.h>
#include <ctype.h>
#include <unistd.h>
#include <fcntl.h>

#include <sys/types.h>
#include <sys/stat.h>
#include <sys/ioctl.h>

#include <pwd.h>
#include <grp.h>

#include <fts.h>
#include <libgen.h>

#include "config.h"

/* Not available there,
 * but might be on other non-linux systems
 * */
#if HAVE_GIO_UNIX
#include <gio/gunixmounts.h>
#endif

#if HAVE_FIEMAP
#include <linux/fs.h>
#include <linux/fiemap.h>
#endif

/* Internal headers */
#include "config.h"
#include "utilities.h"
#include "file.h"

/* External libraries */
#include <glib.h>

#if HAVE_LIBELF
#include <libelf.h>
#include <gelf.h>
#endif

#if HAVE_BLKID
#include <blkid.h>
#endif

#if HAVE_SYSCTL
#include <sys/sysctl.h>
#endif

#if HAVE_JSON_GLIB
#include <json-glib/json-glib.h>
#endif

////////////////////////////////////
//       GENERAL UTILITES         //
////////////////////////////////////

char *rm_util_strsub(const char *string, const char *subs, const char *with) {
    gchar *result = NULL;
    if(string != NULL && string[0] != '\0') {
        gchar **split = g_strsplit(string, subs, 0);
        if(split != NULL) {
            result = g_strjoinv(with, split);
        }
        g_strfreev(split);
    }
    return result;
}

char *rm_util_basename(const char *filename) {
    char *base = strrchr(filename, G_DIR_SEPARATOR);
    if(base != NULL) {
        /* Return a pointer to the part behind it
         * (which may be the empty string)
         * */
        return base + 1;
    }

    /* It's the full path anyway */
    return (char *)filename;
}

char *rm_util_path_extension(const char *basename) {
    char *point = strrchr(basename, '.');
    if(point) {
        return point + 1;
    } else {
        return NULL;
    }
}

bool rm_util_path_is_hidden(const char *path) {
    if(path == NULL) {
        return false;
    }

    if(*path == '.') {
        return true;
    }

    while(*path++) {
        /* Search for '/.' */
        if(*path == G_DIR_SEPARATOR && *(path + 1) == '.') {
            return true;
        }
    }

    return false;
}

GQueue *rm_hash_table_setdefault(GHashTable *table, gpointer key,
                                 RmNewFunc default_func) {
    gpointer value = g_hash_table_lookup(table, key);
    if(value == NULL) {
        value = default_func();
        g_hash_table_insert(table, key, value);
    }

    return value;
}

ino_t rm_util_parent_node(const char *path) {
    char *parent_path = g_path_get_dirname(path);

    RmStat stat_buf;
    if(!rm_sys_stat(parent_path, &stat_buf)) {
        g_free(parent_path);
        return stat_buf.st_ino;
    } else {
        g_free(parent_path);
        return -1;
    }
}

/* checks uid and gid; returns 0 if both ok, else RM_LINT_TYPE_ corresponding *
 * to RmFile->filter types                                            */
int rm_util_uid_gid_check(RmStat *statp, RmUserList *userlist) {
    bool has_gid = 1, has_uid = 1;
    if(!rm_userlist_contains(userlist, statp->st_uid, statp->st_gid, &has_uid,
                             &has_gid)) {
        if(has_gid == false && has_uid == false) {
            return RM_LINT_TYPE_BADUGID;
        } else if(has_gid == false && has_uid == true) {
            return RM_LINT_TYPE_BADGID;
        } else if(has_gid == true && has_uid == false) {
            return RM_LINT_TYPE_BADUID;
        }
    }

    return RM_LINT_TYPE_UNKNOWN;
}

/* Method to test if a file is non stripped binary. Uses libelf*/
bool rm_util_is_nonstripped(_U const char *path, _U RmStat *statp) {
    bool is_ns = false;

#if HAVE_LIBELF
    g_return_val_if_fail(path, false);

    if(statp && (statp->st_mode & (S_IXUSR | S_IXGRP | S_IXOTH)) == 0) {
        return false;
    }

    /* inspired by "jschmier"'s answer at http://stackoverflow.com/a/5159890 */
    int fd;

    /* ELF handle */
    Elf *elf;

    /* section descriptor pointer */
    Elf_Scn *scn;

    /* section header */
    GElf_Shdr shdr;

    /* Open ELF file to obtain file descriptor */
    if((fd = rm_sys_open(path, O_RDONLY)) == -1) {
        rm_log_warning_line(_("cannot open file '%s' for nonstripped test: "), path);
        rm_log_perror("");
        return 0;
    }

    /* Protect program from using an older library */
    if(elf_version(EV_CURRENT) == EV_NONE) {
        rm_log_error_line(_("ELF Library is out of date!"));
        return false;
    }

    /* Initialize elf pointer for examining contents of file */
    elf = elf_begin(fd, ELF_C_READ, NULL);

    /* Initialize section descriptor pointer so that elf_nextscn()
     * returns a pointer to the section descriptor at index 1.
     * */
    scn = NULL;

    /* Iterate through ELF sections */
    while((scn = elf_nextscn(elf, scn)) != NULL) {
        /* Retrieve section header */
        gelf_getshdr(scn, &shdr);

        /* If a section header holding a symbol table (.symtab)
         * is found, this ELF file has not been stripped. */
        if(shdr.sh_type == SHT_SYMTAB) {
            is_ns = true;
            break;
        }
    }
    elf_end(elf);
    rm_sys_close(fd);
#endif

    return is_ns;
}

char *rm_util_get_username(void) {
    struct passwd *user = getpwuid(geteuid());
    if(user) {
        return user->pw_name;
    } else {
        return NULL;
    }
}

char *rm_util_get_groupname(void) {
    struct passwd *user = getpwuid(geteuid());
    struct group *grp = getgrgid(user->pw_gid);
    if(grp) {
        return grp->gr_name;
    } else {
        return NULL;
    }
}

void rm_util_size_to_human_readable(RmOff num, char *in, gsize len) {
    if(num < 512) {
        snprintf(in, len, "%" LLU " B", num);
    } else if(num < 512 * 1024) {
        snprintf(in, len, "%.2f KB", num / 1024.0);
    } else if(num < 512 * 1024 * 1024) {
        snprintf(in, len, "%.2f MB", num / (1024.0 * 1024.0));
    } else {
        snprintf(in, len, "%.2f GB", num / (1024.0 * 1024.0 * 1024.0));
    }
}

/////////////////////////////////////
//   UID/GID VALIDITY CHECKING     //
/////////////////////////////////////

static int rm_userlist_cmp_ids(gconstpointer a, gconstpointer b, _U gpointer ud) {
    return GPOINTER_TO_UINT(a) - GPOINTER_TO_UINT(b);
}

RmUserList *rm_userlist_new(void) {
    struct passwd *node = NULL;
    struct group *grp = NULL;

    RmUserList *self = g_malloc0(sizeof(RmUserList));
    self->users = g_sequence_new(NULL);
    self->groups = g_sequence_new(NULL);
    g_mutex_init(&self->mutex);

    setpwent();
    while((node = getpwent()) != NULL) {
        g_sequence_insert_sorted(self->users, GUINT_TO_POINTER(node->pw_uid),
                                 rm_userlist_cmp_ids, NULL);
        g_sequence_insert_sorted(self->groups, GUINT_TO_POINTER(node->pw_gid),
                                 rm_userlist_cmp_ids, NULL);
    }
    endpwent();

    /* add all groups, not just those that are user primary gid's */
    while((grp = getgrent()) != NULL) {
        g_sequence_insert_sorted(self->groups, GUINT_TO_POINTER(grp->gr_gid),
                                 rm_userlist_cmp_ids, NULL);
    }

    endgrent();
    return self;
}

bool rm_userlist_contains(RmUserList *self, unsigned long uid, unsigned gid,
                          bool *valid_uid, bool *valid_gid) {
    g_assert(self);

    g_mutex_lock(&self->mutex);
    bool gid_found =
        g_sequence_lookup(self->groups, GUINT_TO_POINTER(gid), rm_userlist_cmp_ids, NULL);
    bool uid_found =
        g_sequence_lookup(self->users, GUINT_TO_POINTER(uid), rm_userlist_cmp_ids, NULL);
    g_mutex_unlock(&self->mutex);

    if(valid_uid != NULL) {
        *valid_uid = uid_found;
    }

    if(valid_gid != NULL) {
        *valid_gid = gid_found;
    }

    return (gid_found && uid_found);
}

void rm_userlist_destroy(RmUserList *self) {
    g_assert(self);

    g_sequence_free(self->users);
    g_sequence_free(self->groups);
    g_mutex_clear(&self->mutex);
    g_free(self);
}

/////////////////////////////////////
//    JSON CACHE IMPLEMENTATION    //
/////////////////////////////////////

#if HAVE_JSON_GLIB

void rm_json_cache_parse_entry(_U JsonArray *array, _U guint index,
                               JsonNode *element_node, RmTrie *file_trie) {
    if(JSON_NODE_TYPE(element_node) != JSON_NODE_OBJECT) {
        return;
    }

    JsonObject *object = json_node_get_object(element_node);
    JsonNode *mtime_node = json_object_get_member(object, "mtime");
    JsonNode *path_node = json_object_get_member(object, "path");
    JsonNode *cksum_node = json_object_get_member(object, "checksum");
    JsonNode *type_node = json_object_get_member(object, "type");

    if(mtime_node && path_node && cksum_node && type_node) {
        RmStat stat_buf;
        const char *path = json_node_get_string(path_node);
        const char *cksum = json_node_get_string(cksum_node);
        const char *type = json_node_get_string(type_node);

        if(g_strcmp0(type, "duplicate_file") && g_strcmp0(type, "unfinished_cksum")) {
            /* some other file that has a checksum for weird reasons.
             * This is here to prevent errors like reporting files with
             * empty checksums as duplicates.
             * */
            return;
        }

        if(rm_sys_stat(path, &stat_buf) == -1) {
            /* file does not appear to exist */
            return;
        }

        if(json_node_get_int(mtime_node) < stat_buf.st_mtim.tv_sec) {
            /* file is newer than stored checksum */
            return;
        }

        char *cksum_copy = g_strdup(cksum);
        if(!rm_trie_set_value(file_trie, path, cksum_copy)) {
            g_free(cksum_copy);
        }
        rm_log_debug("* Adding cache entry %s (%s)\n", path, cksum);
    }
}

#endif

int rm_json_cache_read(RmTrie *file_trie, const char *json_path) {
#if !HAVE_JSON_GLIB
    (void)file_trie;
    (void)json_path;

    rm_log_info_line(_("caching is not supported due to missing json-glib library."));
    return EXIT_FAILURE;
#else
    g_assert(file_trie);
    g_assert(json_path);

#if !GLIB_CHECK_VERSION(2, 36, 0)
    /* Very old glib. Debian, Im looking at you. */
    g_type_init();
#endif

    int result = EXIT_FAILURE;
    GError *error = NULL;
    size_t keys_in_table = rm_trie_size(file_trie);
    JsonParser *parser = json_parser_new();

    rm_log_info_line(_("Loading json-cache `%s'"), json_path);

    if(!json_parser_load_from_file(parser, json_path, &error)) {
        rm_log_warning_line(_("FAILED: %s\n"), error->message);
        g_error_free(error);
        goto failure;
    }

    JsonNode *root = json_parser_get_root(parser);
    if(JSON_NODE_TYPE(root) != JSON_NODE_ARRAY) {
        rm_log_warning_line(_("No valid json cache (no array in /)"));
        goto failure;
    }

    /* Iterate over all objects in it */
    json_array_foreach_element(json_node_get_array(root),
                               (JsonArrayForeach)rm_json_cache_parse_entry,
                               file_trie);

    /* check if some entries were added */
    result = (keys_in_table >= rm_trie_size(file_trie));

failure:
    if(parser) {
        g_object_unref(parser);
    }
    return result;
#endif
}

/////////////////////////////////////
//    MOUNTTABLE IMPLEMENTATION    //
/////////////////////////////////////

typedef struct RmDiskInfo {
    char *name;
    bool is_rotational;
} RmDiskInfo;

typedef struct RmPartitionInfo {
    char *name;
    char *fsname;
    dev_t disk;
} RmPartitionInfo;

#if(HAVE_GIO_UNIX)

RmPartitionInfo *rm_part_info_new(char *name, char *fsname, dev_t disk) {
    RmPartitionInfo *self = g_new0(RmPartitionInfo, 1);
    self->name = g_strdup(name);
    self->fsname = g_strdup(fsname);
    self->disk = disk;
    return self;
}

void rm_part_info_free(RmPartitionInfo *self) {
    g_free(self->name);
    g_free(self->fsname);
    g_free(self);
}

RmDiskInfo *rm_disk_info_new(char *name, char is_rotational) {
    RmDiskInfo *self = g_new0(RmDiskInfo, 1);
    self->name = g_strdup(name);
    self->is_rotational = is_rotational;
    return self;
}

void rm_disk_info_free(RmDiskInfo *self) {
    g_free(self->name);
    g_free(self);
}

static gchar rm_mounts_is_rotational_blockdev(const char *dev) {
    gchar is_rotational = -1;

#if HAVE_SYSBLOCK /* this works only on linux */
    char sys_path[PATH_MAX];

    snprintf(sys_path, PATH_MAX, "/sys/block/%s/queue/rotational", dev);

    FILE *sys_fdes = fopen(sys_path, "r");
    if(sys_fdes == NULL) {
        return -1;
    }

    if(fread(&is_rotational, 1, 1, sys_fdes) == 1) {
        is_rotational -= '0';
    }

    fclose(sys_fdes);
#elif HAVE_SYSCTL
    /* try with sysctl() */
    int device_num = 0;
    char cmd[32] = {0}, delete_method[32] = {0}, dev_copy[32] = {0};
    size_t delete_method_len = sizeof(delete_method_len);
    (void)dev;

    memset(cmd, 0, sizeof(cmd));
    memset(delete_method, 0, sizeof(delete_method));
    strncpy(dev_copy, dev, sizeof(dev_copy));

    for(int i = 0; dev_copy[i]; ++i) {
        if(isdigit(dev_copy[i])) {
            if(i > 0) {
                dev_copy[i - 1] = 0;
            }

            device_num = g_ascii_strtoll(&dev_copy[i], NULL, 10);
            break;
        }
    }

    if(snprintf(cmd, sizeof(cmd), "kern.cam.%s.%d.delete_method", dev_copy, device_num) ==
       -1) {
        return -1;
    }

    if(sysctlbyname(cmd, delete_method, &delete_method_len, NULL, 0) != 0) {
        rm_log_perror("sysctlbyname");
    } else {
        if(memcmp("NONE", delete_method, MIN(delete_method_len, 4)) == 0) {
            is_rotational = 1;
        } else {
            is_rotational = 0;
        }
    }

#else
    (void)dev;
#endif

    return is_rotational;
}

static bool rm_mounts_is_ramdisk(const char *fs_type) {
    const char *valid[] = {"tmpfs", "rootfs", "devtmpfs", "cgroup",
                           "proc",  "sys",    "dev",      NULL};

    for(int i = 0; valid[i]; ++i) {
        if(strcmp(valid[i], fs_type) == 0) {
            return true;
        }
    }

    return false;
}

typedef struct RmMountEntry {
    char *fsname; /* name of mounted file system */
    char *dir;    /* file system path prefix     */
    char *type;   /* Type of fs: ufs, nfs, etc   */
} RmMountEntry;

typedef struct RmMountEntries {
    GList *mnt_entries;
    GList *entries;
    GList *current;
} RmMountEntries;

static void rm_mount_list_close(RmMountEntries *self) {
    g_assert(self);

    for(GList *iter = self->entries; iter; iter = iter->next) {
        RmMountEntry *entry = iter->data;
        g_free(entry->fsname);
        g_free(entry->dir);
        g_free(entry->type);
        g_slice_free(RmMountEntry, entry);
    }

    g_list_free_full(self->mnt_entries, (GDestroyNotify)g_unix_mount_free);
    g_list_free(self->entries);
    g_slice_free(RmMountEntries, self);
}

static RmMountEntry *rm_mount_list_next(RmMountEntries *self) {
    g_assert(self);

    if(self->current) {
        self->current = self->current->next;
    } else {
        self->current = self->entries;
    }

    if(self->current) {
        return self->current->data;
    } else {
        return NULL;
    }
}

static RmMountEntries *rm_mount_list_open(RmMountTable *table) {
    RmMountEntries *self = g_slice_new(RmMountEntries);

    self->mnt_entries = g_unix_mounts_get(NULL);
    self->entries = NULL;
    self->current = NULL;

    for(GList *iter = self->mnt_entries; iter; iter = iter->next) {
        RmMountEntry *wrap_entry = g_slice_new(RmMountEntry);
        GUnixMountEntry *entry = iter->data;

        wrap_entry->fsname = g_strdup(g_unix_mount_get_device_path(entry));
        wrap_entry->dir = g_strdup(g_unix_mount_get_mount_path(entry));
        wrap_entry->type = g_strdup(g_unix_mount_get_fs_type(entry));

        self->entries = g_list_prepend(self->entries, wrap_entry);
    }

    RmMountEntry *wrap_entry = NULL;
    while((wrap_entry = rm_mount_list_next(self))) {
        /* bindfs mounts mirror directory trees.
        * This cannot be detected properly by rmlint since
        * files in it have the same inode as their unmirrored file, but
        * a different dev_t.
        *
        * Also ignore kernel filesystems.
        *
        * So better go and ignore it.
        */
        static struct RmEvilFs {
            /* fsname as show by `mount` */
            const char *name;

            /* Wether to warn about the exclusion on this */
            bool unusual;
        } evilfs_types[] = {{"bindfs", 1},
                            {"nullfs", 1},
                            /* Ignore the usual linux file system spam */
                            {"proc", 0},
                            {"cgroup", 0},
                            {"configfs", 0},
                            {"sys", 0},
                            {"devtmpfs", 0},
                            {"debugfs", 0},
                            {NULL, 0}};

        /* btrfs and ocfs2 filesystems support reflinks for deduplication */
        static const char *reflinkfs_types[] = {"btrfs", "ocfs2", NULL};

        const struct RmEvilFs *evilfs_found = NULL;
        for(int i = 0; evilfs_types[i].name && !evilfs_found; ++i) {
            if(strcmp(evilfs_types[i].name, wrap_entry->type) == 0) {
                evilfs_found = &evilfs_types[i];
            }
        }

        const char *reflinkfs_found = NULL;
        for(int i = 0; reflinkfs_types[i] && !reflinkfs_found; ++i) {
            if(strcmp(reflinkfs_types[i], wrap_entry->type) == 0) {
                reflinkfs_found = reflinkfs_types[i];
            }
        }

        if(evilfs_found != NULL) {
            RmStat dir_stat;
            rm_sys_stat(wrap_entry->dir, &dir_stat);
            g_hash_table_insert(table->evilfs_table,
                                GUINT_TO_POINTER(dir_stat.st_dev),
                                GUINT_TO_POINTER(1));

            GLogLevelFlags log_level = G_LOG_LEVEL_DEBUG;
            if(evilfs_found->unusual) {
                log_level = G_LOG_LEVEL_WARNING;
                rm_log_warning_prefix();
            }

            g_log("rmlint", log_level,
                  _("`%s` mount detected at %s (#%u); Ignoring all files in it."),
                  evilfs_found->name, wrap_entry->dir, (unsigned)dir_stat.st_dev);
        }

        rm_log_debug("Filesystem %s: %s\n", wrap_entry->dir,
                     (reflinkfs_found) ? "reflink" : "normal");

        if(reflinkfs_found != NULL) {
            RmStat dir_stat;
            rm_sys_stat(wrap_entry->dir, &dir_stat);
            g_hash_table_insert(table->reflinkfs_table,
                                GUINT_TO_POINTER(dir_stat.st_dev),
                                GUINT_TO_POINTER(1));
        }
    }

    return self;
}

#if HAVE_SYSCTL

static GHashTable *DISK_TABLE = NULL;

static void rm_mounts_freebsd_list_disks(void) {
    char disks[1024];
    size_t disks_len = sizeof(disks);
    memset(disks, 0, sizeof(disks));

    DISK_TABLE = g_hash_table_new_full(g_str_hash, g_str_equal, g_free, NULL);

    if(sysctlbyname("kern.disks", disks, &disks_len, NULL, 0) == 0) {
        char **disk_vec = g_strsplit(disks, " ", -1);
        for(int i = 0; disk_vec[i]; ++i) {
            char *disk = g_strdup_printf("/dev/%s", disk_vec[i]);
            RmStat dev_stat;

            if(rm_sys_stat(disk, &dev_stat) != -1) {
                g_hash_table_insert(DISK_TABLE, disk, GUINT_TO_POINTER(dev_stat.st_rdev));
            } else {
                rm_log_perror("stat on /dev");
                g_free(disk);
            }
        }

        g_strfreev(disk_vec);
    } else {
        rm_log_perror("sysctlbyname");
    }
}
#endif

int rm_mounts_devno_to_wholedisk(_U RmMountEntry *entry, _U dev_t rdev, _U char *disk,
                                 _U size_t disk_size, _U dev_t *result) {
#if HAVE_BLKID
    return blkid_devno_to_wholedisk(rdev, disk, disk_size, result);
#elif HAVE_SYSCTL
    if(DISK_TABLE == NULL) {
        rm_mounts_freebsd_list_disks();
    }

    GHashTableIter iter;
    g_hash_table_iter_init(&iter, DISK_TABLE);

    gpointer key = NULL;
    gpointer value = NULL;

    while(g_hash_table_iter_next(&iter, &key, &value)) {
        char *str_key = key;
        if(g_str_has_prefix(str_key, entry->fsname)) {
            strncpy(disk, strrchr(str_key, '/'), disk_size);
            *result = (dev_t)GPOINTER_TO_UINT(value);
            return 0;
        }
    }
#endif

    return -1;
}

static bool rm_mounts_create_tables(RmMountTable *self, bool force_fiemap) {
    /* partition dev_t to disk dev_t */
    self->part_table = g_hash_table_new_full(g_direct_hash, g_direct_equal, NULL,
                                             (GDestroyNotify)rm_part_info_free);

    /* disk dev_t to boolean indication if disk is rotational */
    self->disk_table = g_hash_table_new_full(g_direct_hash, g_direct_equal, NULL,
                                             (GDestroyNotify)rm_disk_info_free);

    self->nfs_table = g_hash_table_new_full(g_str_hash, g_str_equal, g_free, NULL);

    /* Mapping dev_t => true (used as set) */
    self->evilfs_table = g_hash_table_new(NULL, NULL);
    self->reflinkfs_table = g_hash_table_new(NULL, NULL);

    RmMountEntry *entry = NULL;
    RmMountEntries *mnt_entries = rm_mount_list_open(self);

    if(mnt_entries == NULL) {
        return false;
    }

    while((entry = rm_mount_list_next(mnt_entries))) {
        RmStat stat_buf_folder;
        if(rm_sys_stat(entry->dir, &stat_buf_folder) == -1) {
            continue;
        }

        dev_t whole_disk = 0;
        gchar is_rotational = true;
        char diskname[PATH_MAX];
        memset(diskname, 0, sizeof(diskname));

        RmStat stat_buf_dev;
        if(rm_sys_stat(entry->fsname, &stat_buf_dev) == -1) {
            char *nfs_marker = NULL;
            /* folder rm_sys_stat() is ok but devname rm_sys_stat() is not; this happens
             * for example
             * with tmpfs and with nfs mounts.  Try to handle a few such cases.
             * */
            if(rm_mounts_is_ramdisk(entry->fsname)) {
                strncpy(diskname, entry->fsname, sizeof(diskname));
                is_rotational = false;
                whole_disk = stat_buf_folder.st_dev;
            } else if((nfs_marker = strstr(entry->fsname, ":/")) != NULL) {
                size_t until_slash =
                    MIN((int)sizeof(entry->fsname), nfs_marker - entry->fsname);
                strncpy(diskname, entry->fsname, until_slash);
                is_rotational = true;

                /* Assign different dev ids (with major id 0) to different nfs servers */
                if(!g_hash_table_contains(self->nfs_table, diskname)) {
                    g_hash_table_insert(self->nfs_table, g_strdup(diskname), NULL);
                }
                whole_disk = makedev(0, g_hash_table_size(self->nfs_table));
            } else {
                strncpy(diskname, "unknown", sizeof(diskname));
                is_rotational = true;
                whole_disk = 0;
            }
        } else {
            if(rm_mounts_devno_to_wholedisk(entry, stat_buf_dev.st_rdev, diskname,
                                            sizeof(diskname), &whole_disk) == -1) {
                /* folder and devname rm_sys_stat() are ok but blkid failed; this happens
                 * when?
                 * Treat as a non-rotational device using devname dev as whole_disk key
                 * */
                rm_log_debug(RED "devno_to_wholedisk failed for %s\n" RESET,
                             entry->fsname);
                whole_disk = stat_buf_dev.st_dev;
                strncpy(diskname, entry->fsname, sizeof(diskname));
                is_rotational = false;
            } else {
                is_rotational = rm_mounts_is_rotational_blockdev(diskname);
            }
        }

        is_rotational |= force_fiemap;

        RmPartitionInfo *existing = g_hash_table_lookup(
            self->part_table, GUINT_TO_POINTER(stat_buf_folder.st_dev));
        if(!existing || (existing->disk == 0 && whole_disk != 0)) {
            if(existing) {
                rm_log_debug("Replacing part_table entry %s for path %s with %s\n",
                             existing->fsname, entry->dir, entry->fsname);
            }
            g_hash_table_insert(self->part_table,
                                GUINT_TO_POINTER(stat_buf_folder.st_dev),
                                rm_part_info_new(entry->dir, entry->fsname, whole_disk));
        } else {
            rm_log_debug("Skipping duplicate mount entry for dir %s dev %02u:%02u\n",
                         entry->dir, major(stat_buf_folder.st_dev),
                         minor(stat_buf_folder.st_dev));
            continue;
        }

        /* small hack, so also the full disk id can be given to the api below */
        if(!g_hash_table_contains(self->part_table, GINT_TO_POINTER(whole_disk))) {
            g_hash_table_insert(self->part_table,
                                GUINT_TO_POINTER(whole_disk),
                                rm_part_info_new(entry->dir, entry->fsname, whole_disk));
        }

        if(!g_hash_table_contains(self->disk_table, GINT_TO_POINTER(whole_disk))) {
            g_hash_table_insert(self->disk_table,
                                GINT_TO_POINTER(whole_disk),
                                rm_disk_info_new(diskname, is_rotational));
        }

        rm_log_info(
            "%02u:%02u %50s -> %02u:%02u %-12s (underlying disk: %s; rotational: %3s)\n",
            major(stat_buf_folder.st_dev), minor(stat_buf_folder.st_dev), entry->dir,
            major(whole_disk), minor(whole_disk), entry->fsname, diskname,
            is_rotational ? "yes" : "no");
    }

#if HAVE_SYSCTL
    if(DISK_TABLE) {
        g_hash_table_unref(DISK_TABLE);
    }
#endif

    rm_mount_list_close(mnt_entries);
    return true;
}

/////////////////////////////////
//         PUBLIC API          //
/////////////////////////////////

RmMountTable *rm_mounts_table_new(bool force_fiemap) {
    RmMountTable *self = g_slice_new(RmMountTable);
    if(rm_mounts_create_tables(self, force_fiemap) == false) {
        g_slice_free(RmMountTable, self);
        return NULL;
    } else {
        return self;
    }
}

void rm_mounts_table_destroy(RmMountTable *self) {
    g_hash_table_unref(self->part_table);
    g_hash_table_unref(self->disk_table);
    g_hash_table_unref(self->nfs_table);
    g_hash_table_unref(self->evilfs_table);
    g_hash_table_unref(self->reflinkfs_table);
    g_slice_free(RmMountTable, self);
}

#else /* probably FreeBSD */

RmMountTable *rm_mounts_table_new(_U bool force_fiemap) {
    return NULL;
}

void rm_mounts_table_destroy(_U RmMountTable *self) {
    /* NO-OP */
}

#endif

bool rm_mounts_is_nonrotational(RmMountTable *self, dev_t device) {
    if(self == NULL) {
        return true;
    }

    RmPartitionInfo *part =
        g_hash_table_lookup(self->part_table, GINT_TO_POINTER(device));
    if(part) {
        RmDiskInfo *disk =
            g_hash_table_lookup(self->disk_table, GINT_TO_POINTER(part->disk));
        if(disk) {
            return !disk->is_rotational;
        } else {
            rm_log_error_line("Disk not found in rm_mounts_is_nonrotational");
            return true;
        }
    } else {
        rm_log_error_line("Partition not found in rm_mounts_is_nonrotational");
        return true;
    }
}

bool rm_mounts_is_nonrotational_by_path(RmMountTable *self, const char *path) {
    if(self == NULL) {
        return -1;
    }

    RmStat stat_buf;
    if(rm_sys_stat(path, &stat_buf) == -1) {
        return -1;
    }
    return rm_mounts_is_nonrotational(self, stat_buf.st_dev);
}

dev_t rm_mounts_get_disk_id(RmMountTable *self, dev_t partition, const char *path) {
    if(self == NULL) {
        return 0;
    }

    RmPartitionInfo *part =
        g_hash_table_lookup(self->part_table, GINT_TO_POINTER(partition));
    if(part) {
        return part->disk;
    } else {
        /* probably a btrfs subvolume which is not a mountpoint; walk up tree until we get
         * to *
         * a recognisable partition */
        char *prev = g_strdup(path);
        while(TRUE) {
                char *temp = g_strdup(prev);
                char *parent_path = g_strdup(dirname(temp));
                g_free(temp);

                RmStat stat_buf;
                if(!rm_sys_stat(parent_path, &stat_buf)) {
                    RmPartitionInfo *parent_part = g_hash_table_lookup(
                        self->part_table, GINT_TO_POINTER(stat_buf.st_dev));
                    if(parent_part) {
                        /* create new partition table entry */
                        rm_log_debug("Adding partition info for " GREEN "%s" RESET
                                     " - looks like subvolume %s on disk " GREEN
                                     "%s" RESET "\n",
                                     path, prev, parent_part->name);
                        part = rm_part_info_new(prev, parent_part->fsname,
                                                parent_part->disk);
                        g_hash_table_insert(self->part_table, GINT_TO_POINTER(partition),
                                            part);
                        if(g_hash_table_contains(self->reflinkfs_table,
                                                 GUINT_TO_POINTER(stat_buf.st_dev))) {
                            g_hash_table_insert(self->reflinkfs_table,
                                                GUINT_TO_POINTER(partition),
                                                GUINT_TO_POINTER(1));
                        }
                        g_free(prev);
                        g_free(parent_path);
                        return parent_part->disk;
                    }
                }
                g_free(prev);
                prev = parent_path;
                g_assert(strcmp(prev, "/") != 0);
                g_assert(strcmp(prev, ".") != 0);
            }
    }
}

dev_t rm_mounts_get_disk_id_by_path(RmMountTable *self, const char *path) {
    if(self == NULL) {
        return 0;
    }

    RmStat stat_buf;
    if(rm_sys_stat(path, &stat_buf) == -1) {
        return 0;
    }

    return rm_mounts_get_disk_id(self, stat_buf.st_dev, path);
}

char *rm_mounts_get_disk_name(RmMountTable *self, dev_t device) {
    if(self == NULL) {
        return NULL;
    }

    RmPartitionInfo *part =
        g_hash_table_lookup(self->part_table, GINT_TO_POINTER(device));
    if(part) {
        RmDiskInfo *disk =
            g_hash_table_lookup(self->disk_table, GINT_TO_POINTER(part->disk));
        return disk->name;
    } else {
        return NULL;
    }
}

bool rm_mounts_is_evil(RmMountTable *self, dev_t to_check) {
    g_assert(self);

    return g_hash_table_contains(self->evilfs_table, GUINT_TO_POINTER(to_check));
}

bool rm_mounts_can_reflink(RmMountTable *self, dev_t source, dev_t dest) {
    g_assert(self);
    if(g_hash_table_contains(self->reflinkfs_table, GUINT_TO_POINTER(source))) {
        if(source == dest) {
            return true;
        } else {
            RmPartitionInfo *source_part =
                g_hash_table_lookup(self->part_table, GINT_TO_POINTER(source));
            RmPartitionInfo *dest_part =
                g_hash_table_lookup(self->part_table, GINT_TO_POINTER(dest));
            g_assert(source_part);
            g_assert(dest_part);
            return (strcmp(source_part->fsname, dest_part->fsname) == 0);
        }
    } else {
        return false;
    }
}

/////////////////////////////////
//    FIEMAP IMPLEMENATION     //
/////////////////////////////////


#if HAVE_FIEMAP

<<<<<<< HEAD
/* Return fiemap structure containing n_extents for file descriptor fd.
 * Return NULL if errors encountered.
 * Needs to be freed with g_free if not NULL.
 * */
static struct fiemap *rm_offset_get_fiemap(int fd, const int n_extents, const int file_offset){
=======
/* sort sequence into decreasing order of logical offsets */
static int rm_offset_sort_logical(gconstpointer a, gconstpointer b) {
    const RmOffsetEntry *offset_a = a;
    const RmOffsetEntry *offset_b = b;
    if(offset_b->logical > offset_a->logical) {
        return 1;
    } else if(offset_b->logical == offset_a->logical) {
        return 0;
    } else {
        return -1;
    }
}

/* find first item in sequence with logical offset <= target */
static int rm_offset_find_logical(gconstpointer a, gconstpointer b) {
    const RmOffsetEntry *offset_a = a;
    const RmOffsetEntry *offset_b = b;
    if(offset_b->logical >= offset_a->logical) {
        return 1;
    } else {
        return 0;
    }
}

static void rm_offset_free_func(RmOffsetEntry *entry) {
    g_slice_free(RmOffsetEntry, entry);
}

static void rm_offset_create_fake_data(GSequence *self) {
    /* Create arbitary data for use with test (and test coverage) */
    for(int i = 0; i < 5; ++i) {
        RmOffsetEntry *offset_entry = g_slice_new(RmOffsetEntry);
        offset_entry->logical = i * 42;
        offset_entry->physical = i * 0xdeadbeef;
        g_sequence_append(self, offset_entry);
    }
}

RmOffsetTable rm_offset_create_table(const char *path, bool fake_fiemap) {
    int fd = rm_sys_open(path, O_RDONLY);
    if(fd == -1) {
        rm_log_info("Error opening %s in setup_fiemap_extents\n", path);
        return NULL;
    }

>>>>>>> 03bacdbf
    /* struct fiemap does not allocate any extents by default,
     * so we allocate the nominated number
     * */
    struct fiemap *fm =
        g_malloc0(sizeof(struct fiemap) + n_extents * sizeof(struct fiemap_extent));

    fm->fm_flags = 0;
    fm->fm_extent_count = n_extents;
    fm->fm_length = FIEMAP_MAX_OFFSET;
    fm->fm_start = file_offset;

    if(ioctl(fd, FS_IOC_FIEMAP, (unsigned long)fm) == -1) {
        g_free(fm);
        fm=NULL;
    }
<<<<<<< HEAD
    return fm;
=======

    if(fake_fiemap && !g_sequence_get_length(self)) {
        rm_offset_create_fake_data(self);
    }

    rm_sys_close(fd);
    g_free(fiemap);

    g_sequence_sort(self, (GCompareDataFunc)rm_offset_sort_logical, NULL);
    return self;
>>>>>>> 03bacdbf
}

/* Return physical (disk) offset of the beginning of the file extent containing the
 * specified logical file_offset.
 * If a pointer to file_offset_next is provided then read fiemap extents until
 * the next non-contiguous extent (fragment) is encountered and writes the corresponding
 * file offset to &file_offset_next.
 * */
RmOff rm_offset_get_from_fd(int fd, RmOff file_offset, RmOff *file_offset_next) {
    RmOff result=0;
    bool done = FALSE;

    /* used for detecting contiguous extents */
    unsigned long expected = 0;

    while (!done) {
        /* read in one extent */
        struct fiemap *fm = rm_offset_get_fiemap(fd, 1, file_offset);
        if (!fm) {
            done = TRUE;
        } else {
            if (!file_offset_next) {
                /* no need to find end of fragment so one loop is enough*/
                done = TRUE;
            }
            if (fm->fm_mapped_extents > 0) {
                /* retrieve data from fiemap */
                struct fiemap_extent *fm_ext = fm->fm_extents;
                file_offset += fm_ext[0].fe_length;
                if (result == 0) {
                    /* this is the first extent */
                    result = fm_ext[0].fe_physical;
                    if (result==0) {
                        /* looks suspicious - let's get out of here */
                        done = TRUE;
                    }
                } else if (fm_ext[0].fe_physical > expected ||
                           fm_ext[0].fe_physical < result) {
                    /* current extent is not contiguous with previous, so we can stop*/
                    done = TRUE;
                    if (file_offset_next) {
                        /* caller wants to know logical offset of next fragment */
                        *file_offset_next = fm_ext[0].fe_logical;
                    }
                } 
                if (fm_ext[0].fe_flags & FIEMAP_EXTENT_LAST) {
                    if (!done) {
                        done = TRUE;
                        if (file_offset_next) {
                            /* caller wants to know logical offset of next fragment - signal
                             * that it is EOF */
                            *file_offset_next =  G_MAXUINT64;
                        }
                    }
                }
                if (!done) {
                    expected = fm_ext[0].fe_physical + fm_ext[0].fe_length;
                }
            } else {
                /* got no extents from rm_offset_get_fiemap */
                done=true;
                if (file_offset_next) {
                    /* caller wants to know logical offset of next fragment but
                     * we have an error... */
                    *file_offset_next =  0;
                }
            }
            g_free(fm);
        }
    }
    return result;
}

<<<<<<< HEAD
RmOff rm_offset_get_from_path(const char *path, RmOff file_offset, RmOff *file_offset_next) {
    int fd = rm_sys_open(path, O_RDONLY);
    if(fd == -1) {
        rm_log_info("Error opening %s in rm_offset_get_from_path\n", path);
        return 0;
=======
bool rm_offsets_match(RmOffsetTable table1, RmOffsetTable table2) {
    if(!table1 || !table2) {
        return false;
    }
    if(g_sequence_get_length(table1) == 0 ||
       g_sequence_get_length(table1) != g_sequence_get_length(table2)) {
        return false;
    }
    GSequenceIter *iter1 = g_sequence_get_begin_iter(table1);
    GSequenceIter *iter2 = g_sequence_get_begin_iter(table2);

    while(!g_sequence_iter_is_end(iter1)) {
        RmOffsetEntry *ent1 = g_sequence_get(iter1);
        RmOffsetEntry *ent2 = g_sequence_get(iter2);
        if(ent1->logical != ent2->logical || ent1->physical != ent2->physical) {
            return false;
        }
        iter1 = g_sequence_iter_next(iter1);
        iter2 = g_sequence_iter_next(iter2);
>>>>>>> 03bacdbf
    }
    RmOff result=rm_offset_get_from_fd(fd, file_offset, file_offset_next);
    rm_sys_close(fd);
    return result;
}

<<<<<<< HEAD

bool rm_offsets_match(char *path1, char *path2) {
    bool result=FALSE;
    int fd1 = rm_sys_open(path1, O_RDONLY);
    if(fd1 != -1) {
        int fd2 = rm_sys_open(path2, O_RDONLY);
        if(fd2 != -1) {
            RmOff file1_offset_next = 0;
            RmOff file2_offset_next = 0;
            while ( !result &&
                    (   rm_offset_get_from_fd(fd1, file1_offset_next, &file1_offset_next) ==
                        rm_offset_get_from_fd(fd2, file2_offset_next, &file2_offset_next)
                    ) &&
                    file1_offset_next != 0 &&
                    file1_offset_next == file2_offset_next ) {
                if (file1_offset_next == G_MAXUINT64 || file2_offset_next == G_MAXUINT64) {
                    /* phew, we got to the end */
                    result = TRUE;
                }
            }
            rm_sys_close(fd2);
        } else {
            rm_log_info("Error opening %s in rm_offsets_match\n", path2);
        }
        rm_sys_close(fd1);
    } else {
        rm_log_info("Error opening %s in rm_offsets_match\n", path1);
    }
    return result;
}

#else /* Probably FreeBSD */

RmOff rm_offset_get_from_fd(_U int fd, _U RmOff file_offset) {
    return 0;
}

RmOff rm_offset_get_from_path(_U const char *path, _U RmOff file_offset) {
    return 0
}

bool rm_offsets_match(char *path1, char *path2) {
    return (path1 == path2);
=======
#else /* Probably FreeBSD */

RmOffsetTable rm_offset_create_table(_U const char *path, _U bool force_fiemap) {
    return NULL;
}

RmOff rm_offset_lookup(_U RmOffsetTable table, _U RmOff file_offset) {
    return 0;
}

bool rm_offsets_match(_U RmOffsetTable table1, _U RmOffsetTable table2) {
    return false;
>>>>>>> 03bacdbf
}

#endif

/////////////////////////////////
//  GTHREADPOOL WRAPPERS       //
/////////////////////////////////

/* wrapper for g_thread_pool_push with error reporting */
bool rm_util_thread_pool_push(GThreadPool *pool, gpointer data) {
    GError *error = NULL;
    g_thread_pool_push(pool, data, &error);
    if(error != NULL) {
        rm_log_error_line("Unable to push thread to pool %p: %s", pool, error->message);
        g_error_free(error);
        return false;
    } else {
        return true;
    }
}

/* wrapper for g_thread_pool_new with error reporting */
GThreadPool *rm_util_thread_pool_new(GFunc func, gpointer data, int threads) {
    GError *error = NULL;
    GThreadPool *pool = g_thread_pool_new(func, data, threads, FALSE, &error);

    if(error != NULL) {
        rm_log_error_line("Unable to create thread pool.");
        g_error_free(error);
    }
    return pool;
}

//////////////////////////////
//    TIMESTAMP HELPERS     //
//////////////////////////////

time_t rm_iso8601_parse(const char *string) {
    GTimeVal time_result; 
    if(!g_time_val_from_iso8601(string, &time_result)) {
        rm_log_perror("Converting time failed");
        return 0;
    }

    return time_result.tv_sec;
}

bool rm_iso8601_format(time_t stamp, char *buf, gsize buf_size) {
    const struct tm *now_ctime = localtime(&stamp);
    return (strftime(buf, buf_size, "%FT%T%z", now_ctime) != 0);
}<|MERGE_RESOLUTION|>--- conflicted
+++ resolved
@@ -1068,59 +1068,12 @@
 
 #if HAVE_FIEMAP
 
-<<<<<<< HEAD
 /* Return fiemap structure containing n_extents for file descriptor fd.
  * Return NULL if errors encountered.
  * Needs to be freed with g_free if not NULL.
  * */
 static struct fiemap *rm_offset_get_fiemap(int fd, const int n_extents, const int file_offset){
-=======
-/* sort sequence into decreasing order of logical offsets */
-static int rm_offset_sort_logical(gconstpointer a, gconstpointer b) {
-    const RmOffsetEntry *offset_a = a;
-    const RmOffsetEntry *offset_b = b;
-    if(offset_b->logical > offset_a->logical) {
-        return 1;
-    } else if(offset_b->logical == offset_a->logical) {
-        return 0;
-    } else {
-        return -1;
-    }
-}
-
-/* find first item in sequence with logical offset <= target */
-static int rm_offset_find_logical(gconstpointer a, gconstpointer b) {
-    const RmOffsetEntry *offset_a = a;
-    const RmOffsetEntry *offset_b = b;
-    if(offset_b->logical >= offset_a->logical) {
-        return 1;
-    } else {
-        return 0;
-    }
-}
-
-static void rm_offset_free_func(RmOffsetEntry *entry) {
-    g_slice_free(RmOffsetEntry, entry);
-}
-
-static void rm_offset_create_fake_data(GSequence *self) {
-    /* Create arbitary data for use with test (and test coverage) */
-    for(int i = 0; i < 5; ++i) {
-        RmOffsetEntry *offset_entry = g_slice_new(RmOffsetEntry);
-        offset_entry->logical = i * 42;
-        offset_entry->physical = i * 0xdeadbeef;
-        g_sequence_append(self, offset_entry);
-    }
-}
-
-RmOffsetTable rm_offset_create_table(const char *path, bool fake_fiemap) {
-    int fd = rm_sys_open(path, O_RDONLY);
-    if(fd == -1) {
-        rm_log_info("Error opening %s in setup_fiemap_extents\n", path);
-        return NULL;
-    }
-
->>>>>>> 03bacdbf
+
     /* struct fiemap does not allocate any extents by default,
      * so we allocate the nominated number
      * */
@@ -1136,20 +1089,7 @@
         g_free(fm);
         fm=NULL;
     }
-<<<<<<< HEAD
     return fm;
-=======
-
-    if(fake_fiemap && !g_sequence_get_length(self)) {
-        rm_offset_create_fake_data(self);
-    }
-
-    rm_sys_close(fd);
-    g_free(fiemap);
-
-    g_sequence_sort(self, (GCompareDataFunc)rm_offset_sort_logical, NULL);
-    return self;
->>>>>>> 03bacdbf
 }
 
 /* Return physical (disk) offset of the beginning of the file extent containing the
@@ -1223,40 +1163,16 @@
     return result;
 }
 
-<<<<<<< HEAD
 RmOff rm_offset_get_from_path(const char *path, RmOff file_offset, RmOff *file_offset_next) {
     int fd = rm_sys_open(path, O_RDONLY);
     if(fd == -1) {
         rm_log_info("Error opening %s in rm_offset_get_from_path\n", path);
         return 0;
-=======
-bool rm_offsets_match(RmOffsetTable table1, RmOffsetTable table2) {
-    if(!table1 || !table2) {
-        return false;
-    }
-    if(g_sequence_get_length(table1) == 0 ||
-       g_sequence_get_length(table1) != g_sequence_get_length(table2)) {
-        return false;
-    }
-    GSequenceIter *iter1 = g_sequence_get_begin_iter(table1);
-    GSequenceIter *iter2 = g_sequence_get_begin_iter(table2);
-
-    while(!g_sequence_iter_is_end(iter1)) {
-        RmOffsetEntry *ent1 = g_sequence_get(iter1);
-        RmOffsetEntry *ent2 = g_sequence_get(iter2);
-        if(ent1->logical != ent2->logical || ent1->physical != ent2->physical) {
-            return false;
-        }
-        iter1 = g_sequence_iter_next(iter1);
-        iter2 = g_sequence_iter_next(iter2);
->>>>>>> 03bacdbf
     }
     RmOff result=rm_offset_get_from_fd(fd, file_offset, file_offset_next);
     rm_sys_close(fd);
     return result;
 }
-
-<<<<<<< HEAD
 
 bool rm_offsets_match(char *path1, char *path2) {
     bool result=FALSE;
@@ -1300,20 +1216,6 @@
 
 bool rm_offsets_match(char *path1, char *path2) {
     return (path1 == path2);
-=======
-#else /* Probably FreeBSD */
-
-RmOffsetTable rm_offset_create_table(_U const char *path, _U bool force_fiemap) {
-    return NULL;
-}
-
-RmOff rm_offset_lookup(_U RmOffsetTable table, _U RmOff file_offset) {
-    return 0;
-}
-
-bool rm_offsets_match(_U RmOffsetTable table1, _U RmOffsetTable table2) {
-    return false;
->>>>>>> 03bacdbf
 }
 
 #endif
