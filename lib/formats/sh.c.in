/*
 *  This file is part of rmlint.
 *
 *  rmlint is free software: you can redistribute it and/or modify
 *  it under the terms of the GNU General Public License as published by
 *  the Free Software Foundation, either version 3 of the License, or
 *  (at your option) any later version.
 *
 *  rmlint is distributed in the hope that it will be useful,
 *  but WITHOUT ANY WARRANTY; without even the implied warranty of
 *  MERCHANTABILITY or FITNESS FOR A PARTICULAR PURPOSE.  See the
 *  GNU General Public License for more details.
 *
 *  You should have received a copy of the GNU General Public License
 *  along with rmlint.  If not, see <http://www.gnu.org/licenses/>.
 *
 * Authors:
 *
 *  - Christopher <sahib> Pahl 2010-2014 (https://github.com/sahib)
 *  - Daniel <SeeSpotRun> T.   2014-2014 (https://github.com/SeeSpotRun)
 *
 * Hosted on http://github.com/sahib/rmlint
 *
 */

#include "../formats.h"
#include "../preprocess.h"

#include <glib.h>
#include <stdio.h>
#include <string.h>


typedef struct RmFmtHandlerShScript {
    RmFmtHandler parent;
    RmFile *last_original;
    RmSession *session;

    bool allow_user_cmd : 1;
    bool allow_reflink : 1;
    bool allow_symlink : 1;
    bool allow_hardlink : 1;
    bool allow_remove : 1;

    const char *user_cmd;

    GByteArray *order;
} RmFmtHandlerShScript;

static const char *SH_SCRIPT_TEMPLATE_HEAD = "<<SH_SOURCE>>";
static const char *SH_SCRIPT_TEMPLATE_FOOT =
    "                                               \n"
    "######### END OF AUTOGENERATED OUTPUT #########\n"
    "                                               \n"
    "if [ -z $DO_REMOVE ]                           \n"
    "then                                           \n"
    "  %s '%s';                                     \n"
    "fi                                             \n"
    ;

typedef bool (* RmShOrderEmitFunc)(RmFmtHandlerShScript *self, char **out, RmFile *file, char *path, char *orig_path);


static bool rm_sh_emit_handler_user(RmFmtHandlerShScript *self, char **out, _U RmFile *file, char *path, char *orig_path) {
    if(self->user_cmd == NULL || !self->allow_user_cmd) {
        return false;
    }

    *out = g_strdup_printf("user_command '%s' '%s'", path, orig_path);
    return true;
}

static bool rm_sh_emit_handler_reflink(RmFmtHandlerShScript *self, char **out, RmFile *file, char *path, char *orig_path) {
    if(!self->allow_reflink || !rm_mounts_can_reflink(self->session->mounts, self->last_original->dev, file->dev)) {
        return false;
    }

    *out = g_strdup_printf("cp_reflink '%s' '%s'", path, orig_path);
    return true;
}

static bool rm_sh_emit_handler_symlink(RmFmtHandlerShScript *self, char **out, RmFile *file, char *path, char *orig_path) {
    if(!self->allow_symlink || self->last_original->dev != file->dev) {
        return false;
    }

    *out = g_strdup_printf("cp_symlink '%s' '%s'", path, orig_path);
    return true;
}

static bool rm_sh_emit_handler_hardlink(RmFmtHandlerShScript *self, char **out, _U RmFile *file, char *path, char *orig_path) {
    if(!self->allow_hardlink) {
        return false;
    }

    *out = g_strdup_printf("cp_hardlink '%s' '%s'", path, orig_path);
    return true;
}

static bool rm_sh_emit_handler_remove(RmFmtHandlerShScript *self, char **out, _U RmFile *file, char *path, char *orig_path) {
    if(!self->allow_remove) {
        return false;
    }

    *out = g_strdup_printf("remove_cmd '%s' # == %s", path, orig_path);
    return true;
}

typedef enum RmShHandler {
    RM_SH_HANDLER_UNKNOWN = 0,
    RM_SH_HANDLER_USER_COMMAND,
    RM_SH_HANDLER_REFLINK,
    RM_SH_HANDLER_SYMLINK,
    RM_SH_HANDLER_HARDLINK,
    RM_SH_HANDLER_REMOVE,
    RM_SH_HANDLER_N
} RmShHandler;

static const char *ORDER_TO_STRING[] = {
    [RM_SH_HANDLER_UNKNOWN] = NULL,
    [RM_SH_HANDLER_USER_COMMAND] = "usercmd",
    [RM_SH_HANDLER_REFLINK] = "reflink",
    [RM_SH_HANDLER_SYMLINK] = "symlink",
    [RM_SH_HANDLER_HARDLINK] = "hardlink",
    [RM_SH_HANDLER_REMOVE] = "remove",
    [RM_SH_HANDLER_N] = NULL
};

static const RmShOrderEmitFunc ORDER_TO_FUNC[] = {
    [RM_SH_HANDLER_UNKNOWN] = NULL,
    [RM_SH_HANDLER_USER_COMMAND] = rm_sh_emit_handler_user,
    [RM_SH_HANDLER_REFLINK] = rm_sh_emit_handler_reflink,
    [RM_SH_HANDLER_SYMLINK] = rm_sh_emit_handler_symlink,
    [RM_SH_HANDLER_HARDLINK] = rm_sh_emit_handler_hardlink,
    [RM_SH_HANDLER_REMOVE] = rm_sh_emit_handler_remove
};

static void rm_sh_parse_handlers(RmFmtHandlerShScript *self, const char *handler_cfg) {
    self->order = g_byte_array_new();

    char **order_vec = g_strsplit(handler_cfg, ",", -1);
    for(int arg = 0; order_vec && order_vec[arg]; ++arg) {
        bool found = false;
<<<<<<< HEAD
        for(RmShHandler n = 0; n < RM_SH_HANDLER_N; ++n) {
            if(ORDER_TO_STRING[n] == NULL) {
                continue;
            }

            if(strcasecmp(order_vec[i], ORDER_TO_STRING[n]) == 0) {
                switch(n) {
                    case RM_SH_HANDLER_USER_COMMAND:
                        self->allow_user_cmd = true; break;
                    case RM_SH_HANDLER_REFLINK:
                        self->allow_reflink = true; break;
                    case RM_SH_HANDLER_SYMLINK:
                        self->allow_symlink = true; break;
                    case RM_SH_HANDLER_HARDLINK:
                        self->allow_hardlink = true; break;
                    case RM_SH_HANDLER_REMOVE:
                        self->allow_remove = true; break;
                    default:
                        g_assert_not_reached();
=======
        g_printerr("arg: %s\n", order_vec[arg]);
        for(RmShHandler handler = 0; handler < RM_SH_HANDLER_N; ++handler) {
            if(strcasecmp(order_vec[arg], ORDER_TO_STRING[handler]) == 0) {
                switch(handler) {
                case RM_SH_HANDLER_USER_COMMAND:
                    g_printerr("allow user\n");
                    self->allow_user_cmd = true;
                    break;
                case RM_SH_HANDLER_REFLINK:
                    g_printerr("allow reflink\n");
                    self->allow_reflink = true;
                    break;
                case RM_SH_HANDLER_SYMLINK:
                    g_printerr("allow sym\n");
                    self->allow_symlink = true;
                    break;
                case RM_SH_HANDLER_HARDLINK:
                    g_printerr("allow hardlink\n");
                    self->allow_hardlink = true;
                    break;
                case RM_SH_HANDLER_REMOVE:
                    g_printerr("allow remove\n");
                    self->allow_remove = true;
                    break;
                default:
                    g_assert_not_reached();
>>>>>>> 981cd792
                }

                /* we found the id */
                g_byte_array_append(self->order, (guint8 *)&handler, 1);
                found = true;
                break;
            }
        }

        if(!found) {
<<<<<<< HEAD
            rm_log_error_line(_("%s is an invalid handler."), order_vec[i]);
=======
            rm_log_error_line("%s is a invalid handler.", order_vec[arg]);
>>>>>>> 981cd792
        }
    }

    g_strfreev(order_vec);
}

static void rm_fmt_head(RmSession *session, RmFmtHandler *parent, FILE *out) {
    RmFmtHandlerShScript *self = (RmFmtHandlerShScript *)parent;
    char *script_header = NULL;

    self->session = session;
    self->user_cmd = rm_fmt_get_config_value(session->formats, "sh", "cmd");

    const char *handler_cfg = rm_fmt_get_config_value(session->formats, "sh", "handler");
    if(handler_cfg != NULL) {
        /* user specified handlers */
        rm_sh_parse_handlers(self, handler_cfg);
    } else if(rm_fmt_get_config_value(session->formats, "sh", "link") != NULL) {
        /* Preset: try reflinks, then symlinks then hardlinks */
        rm_sh_parse_handlers(self, "reflink,hardlink,symlink");
    } else if(rm_fmt_get_config_value(session->formats, "sh", "hardlink") != NULL) {
        /* Preset: try symlinks before using hardlinks */
        rm_sh_parse_handlers(self, "hardlink,symlink");
    } else if(rm_fmt_get_config_value(session->formats, "sh", "symlink") != NULL) {
        /* Preset: only do hardlinks */
        rm_sh_parse_handlers(self, "symlink");
    } else {
        /* Default: remove the file */
        rm_sh_parse_handlers(self, "usercmd,remove");
    }

    if(fchmod(fileno(out), S_IRUSR | S_IWUSR | S_IXUSR) == -1) {
        rm_log_perror("Could not chmod +x sh script");
    }

    /* Fill in all placeholders in the script template */
    fprintf(
        out, SH_SCRIPT_TEMPLATE_HEAD,
        session->cfg->iwd,
        (session->cfg->joined_argv) ? (session->cfg->joined_argv) : "[unknown]",
        rm_util_get_username(),
        rm_util_get_groupname(),
        (self->user_cmd) ? self->user_cmd : "echo 'no user command defined.'"
    );

    g_free(script_header);
}

static char *rm_fmt_sh_escape_path(char *path) {
    /* See http://stackoverflow.com/questions/1250079/bash-escaping-single-quotes-inside-of-single-quoted-strings
     * for more info on this
     * */
    return rm_util_strsub(path, "'", "'\"'\"'");
}

static void rm_fmt_write_duplicate(RmFmtHandlerShScript *self, FILE *out, RmFile *file) {
    bool is_dir = (file->lint_type == RM_LINT_TYPE_DUPE_DIR_CANDIDATE);

    char *path = rm_fmt_sh_escape_path(file->path);
    char *prefix = NULL;
    const char *comment = NULL;

    if(file->is_original) {
        if(is_dir) {
            comment = "# original directory";
        } else {
            comment = "# original";
        }

        prefix = g_strdup_printf("echo 'Keeping: ' '%s'", path);
        self->last_original = file;
    } else {
        g_assert(self->last_original);

        char *orig_path = rm_fmt_sh_escape_path(self->last_original->path);
        if(is_dir) {
            comment = "# duplicate directory";
        } else {
            comment = "# duplicate";
        }

        for(gsize n = 0; n < self->order->len; ++n) {
            RmShOrderEmitFunc func = ORDER_TO_FUNC[self->order->data[n]];
            if(func == NULL) {
                rm_log_error_line("null-func in sh formatter. Should not happen.");
                continue;
            }

            if(func(self, &prefix, file, path, orig_path) && prefix) {
                break;
            }
        }

        g_free(orig_path);
    }

    if(prefix != NULL) {
        fprintf(out, "%s %s\n", prefix, comment);
        g_free(prefix);
    }

    g_free(path);
}

static void rm_fmt_elem(_U RmSession *session, _U RmFmtHandler *parent, FILE *out, RmFile *file) {
    RmFmtHandlerShScript *self = (RmFmtHandlerShScript *)parent;
    if(file->lint_type == RM_LINT_TYPE_UNFINISHED_CKSUM) {
        return;
    }

    char *path = rm_fmt_sh_escape_path(file->path);

    switch(file->lint_type) {
    case RM_LINT_TYPE_EDIR:
        fprintf(out, "handle_emptydir '%s' # empty folder\n", path);
        break;
    case RM_LINT_TYPE_EFILE:
        fprintf(out, "handle_emptyfile '%s' # empty file\n", path);
        break;
    case RM_LINT_TYPE_BLNK:
        fprintf(out, "handle_bad_symlink '%s' # bad symlink pointing nowhere\n", path);
        break;
    case RM_LINT_TYPE_NBIN:
        fprintf(out, "handle_unstripped_binary '%s' # binary with debugsymbols\n", path);
        break;
    case RM_LINT_TYPE_BADUID:
        fprintf(out, "handle_bad_user_id '%s' # bad uid\n", path);
        break;
    case RM_LINT_TYPE_BADGID:
        fprintf(out, "handle_bad_group_id '%s' # bad gid\n", path);
        break;
    case RM_LINT_TYPE_BADUGID:
        fprintf(out, "handle_bad_user_and_group_id '%s' # bad gid\n", path);
        break;
    case RM_LINT_TYPE_DUPE_DIR_CANDIDATE:
    case RM_LINT_TYPE_DUPE_CANDIDATE:
        rm_fmt_write_duplicate(self, out, file);
        break;
    default:
        rm_log_warning("Warning: unknown type in encountered: %d\n", file->lint_type);
        break;
    }

    g_free(path);
}

static void rm_fmt_foot(_U RmSession *session, RmFmtHandler *parent, FILE *out) {
    RmFmtHandlerShScript *self = (RmFmtHandlerShScript *)parent;
    g_byte_array_free(self->order, true);

    if(rm_fmt_is_stream(session->formats, parent)) {
        /* You will have a hard time deleting standard streams. */
        return;
    }

    fprintf(out, SH_SCRIPT_TEMPLATE_FOOT, "rm -f", parent->path);
}

static RmFmtHandlerShScript SH_SCRIPT_HANDLER_IMPL = {
    .parent = {
        .size = sizeof(SH_SCRIPT_HANDLER_IMPL),
        .name = "sh",
        .head = rm_fmt_head,
        .elem = rm_fmt_elem,
        .prog = NULL,
        .foot = rm_fmt_foot,
        .valid_keys = {"handler", "cmd", "link", "hardlink", "symlink", NULL},
    },
    .last_original = NULL
};

RmFmtHandler *SH_SCRIPT_HANDLER = (RmFmtHandler *) &SH_SCRIPT_HANDLER_IMPL;<|MERGE_RESOLUTION|>--- conflicted
+++ resolved
@@ -139,9 +139,8 @@
     self->order = g_byte_array_new();
 
     char **order_vec = g_strsplit(handler_cfg, ",", -1);
-    for(int arg = 0; order_vec && order_vec[arg]; ++arg) {
+    for(int i = 0; order_vec && order_vec[i]; ++i) {
         bool found = false;
-<<<<<<< HEAD
         for(RmShHandler n = 0; n < RM_SH_HANDLER_N; ++n) {
             if(ORDER_TO_STRING[n] == NULL) {
                 continue;
@@ -161,49 +160,17 @@
                         self->allow_remove = true; break;
                     default:
                         g_assert_not_reached();
-=======
-        g_printerr("arg: %s\n", order_vec[arg]);
-        for(RmShHandler handler = 0; handler < RM_SH_HANDLER_N; ++handler) {
-            if(strcasecmp(order_vec[arg], ORDER_TO_STRING[handler]) == 0) {
-                switch(handler) {
-                case RM_SH_HANDLER_USER_COMMAND:
-                    g_printerr("allow user\n");
-                    self->allow_user_cmd = true;
-                    break;
-                case RM_SH_HANDLER_REFLINK:
-                    g_printerr("allow reflink\n");
-                    self->allow_reflink = true;
-                    break;
-                case RM_SH_HANDLER_SYMLINK:
-                    g_printerr("allow sym\n");
-                    self->allow_symlink = true;
-                    break;
-                case RM_SH_HANDLER_HARDLINK:
-                    g_printerr("allow hardlink\n");
-                    self->allow_hardlink = true;
-                    break;
-                case RM_SH_HANDLER_REMOVE:
-                    g_printerr("allow remove\n");
-                    self->allow_remove = true;
-                    break;
-                default:
-                    g_assert_not_reached();
->>>>>>> 981cd792
                 }
 
                 /* we found the id */
-                g_byte_array_append(self->order, (guint8 *)&handler, 1);
+                g_byte_array_append(self->order, (guint8 *)n, 1);
                 found = true;
                 break;
             }
         }
 
         if(!found) {
-<<<<<<< HEAD
             rm_log_error_line(_("%s is an invalid handler."), order_vec[i]);
-=======
-            rm_log_error_line("%s is a invalid handler.", order_vec[arg]);
->>>>>>> 981cd792
         }
     }
 
