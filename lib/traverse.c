/**
 *  This file is part of rmlint.
 *
 *  rmlint is free software: you can redistribute it and/or modify
 *  it under the terms of the GNU General Public License as published by
 *  the Free Software Foundation, either version 3 of the License, or
 *  (at your option) any later version.
 *
 *  rmlint is distributed in the hope that it will be useful,
 *  but WITHOUT ANY WARRANTY; without even the implied warranty of
 *  MERCHANTABILITY or FITNESS FOR A PARTICULAR PURPOSE.  See the
 *  GNU General Public License for more details.
 *
 *  You should have received a copy of the GNU General Public License
 *  along with rmlint.  If not, see <http://www.gnu.org/licenses/>.
 *
 * Authors:
 *
 *  - Christopher <sahib> Pahl 2010-2015 (https://github.com/sahib)
 *  - Daniel <SeeSpotRun> T.   2014-2015 (https://github.com/SeeSpotRun)
 *
 * Hosted on http://github.com/sahib/rmlint
 *
 */

#include <stdlib.h>
#include <string.h>

#include <sys/types.h>
#include <sys/stat.h>
#include <fts.h>
#include <errno.h>

#include <glib.h>

#include "preprocess.h"
#include "formats.h"
#include "utilities.h"
#include "file.h"
#include "xattr.h"

///////////////////////////////////////////
// BUFFER FOR STARTING TRAVERSAL THREADS //
///////////////////////////////////////////

/* Defines a path variable containing the buffer's path */
#define RM_BUFFER_DEFINE_PATH(session, buff)                                      \
    char *buff##_path = NULL;                                                     \
    char buff##_buf[PATH_MAX];                                                    \
    if(session->cfg->use_meta_cache) {                                            \
        rm_swap_table_lookup(session->meta_cache, session->meta_cache_dir_id,     \
                             GPOINTER_TO_UINT(buff->path), buff##_buf, PATH_MAX); \
        buff##_path = buff##_buf;                                                 \
    } else {                                                                      \
        buff##_path = buff->path;                                                 \
    }

typedef struct RmTravBuffer {
    RmStat stat_buf;  /* rm_sys_stat(2) information about the directory */
    char *path;       /* The path of the directory, as passed on command line. */
    bool is_prefd;    /* Was this file in a preferred path? */
    RmOff path_index; /* Index of path, as passed on the commadline */
} RmTravBuffer;

static RmTravBuffer *rm_trav_buffer_new(RmSession *session, char *path, bool is_prefd,
                                        unsigned long path_index) {
    RmTravBuffer *self = g_new0(RmTravBuffer, 1);
    self->path = path;
    self->is_prefd = is_prefd;
    self->path_index = path_index;

    RM_BUFFER_DEFINE_PATH(session, self);

    int stat_state;
    if(session->cfg->follow_symlinks) {
        stat_state = rm_sys_stat(self_path, &self->stat_buf);
    } else {
        stat_state = rm_sys_lstat(self_path, &self->stat_buf);
    }

    if(stat_state == -1) {
        rm_log_perror("Unable to stat file");
    }
    return self;
}

static void rm_trav_buffer_free(RmTravBuffer *self) {
    g_free(self);
}

//////////////////////
// TRAVERSE SESSION //
//////////////////////

typedef struct RmTravSession {
    RmUserList *userlist;
    RmSession *session;
} RmTravSession;

static RmTravSession *rm_traverse_session_new(RmSession *session) {
    RmTravSession *self = g_new0(RmTravSession, 1);
    self->session = session;
    self->userlist = rm_userlist_new();
    return self;
}

static void rm_traverse_session_free(RmTravSession *trav_session) {
    rm_log_info("Found %d files, ignored %d hidden files and %d hidden folders\n",
                trav_session->session->total_files,
                trav_session->session->ignored_files,
                trav_session->session->ignored_folders);

    rm_userlist_destroy(trav_session->userlist);

    g_free(trav_session);
}

//////////////////////
// ACTUAL WORK HERE //
//////////////////////

static void rm_traverse_file(RmTravSession *trav_session, RmStat *statp,
                             GQueue *file_queue, char *path, size_t path_len,
                             bool is_prefd, unsigned long path_index,
                             RmLintType file_type, bool is_symlink, bool is_hidden) {
    RmSession *session = trav_session->session;
    RmCfg *cfg = session->cfg;

    /* Try to autodetect the type of the lint */
    if(file_type == RM_LINT_TYPE_UNKNOWN) {
        RmLintType gid_check;
        /* see if we can find a lint type */
        if(statp->st_size == 0) {
            if(!cfg->find_emptyfiles) {
                return;
            } else {
                file_type = RM_LINT_TYPE_EMPTY_FILE;
            }
        } else if(cfg->permissions && access(path, cfg->permissions) == -1) {
            /* bad permissions; ignore file */
            trav_session->session->ignored_files++;
            return;
        } else if(cfg->find_badids &&
                  (gid_check = rm_util_uid_gid_check(statp, trav_session->userlist))) {
            file_type = gid_check;
        } else if(cfg->find_nonstripped && rm_util_is_nonstripped(path, statp)) {
            file_type = RM_LINT_TYPE_NONSTRIPPED;
        } else {
            RmOff file_size = statp->st_size;
            if(!cfg->limits_specified ||
               ((cfg->minsize == (RmOff)-1 || cfg->minsize <= file_size) &&
                (cfg->maxsize == (RmOff)-1 || file_size <= cfg->maxsize))) {
                if(rm_mounts_is_evil(trav_session->session->mounts, statp->st_dev) ==
                   false) {
                    file_type = RM_LINT_TYPE_DUPE_CANDIDATE;
                } else {
                    /* A file in a evil fs. Ignore. */
                    trav_session->session->ignored_files++;
                    return;
                }
            } else {
                return;
            }
        }
    }

    RmFile *file =
        rm_file_new(session, path, path_len, statp, file_type, is_prefd, path_index);

    if(file != NULL) {
        file->is_symlink = is_symlink;
        file->is_hidden = is_hidden;

        int added = 0;
        if(file_queue != NULL) {
            g_queue_push_tail(file_queue, file);
            added = 1;
        } else {
            added = rm_file_tables_insert(session, file);
        }

        g_atomic_int_add(&trav_session->session->total_files, added);
        rm_fmt_set_state(session->formats, RM_PROGRESS_STATE_TRAVERSE);

        if(trav_session->session->cfg->clear_xattr_fields &&
           file->lint_type == RM_LINT_TYPE_DUPE_CANDIDATE) {
            rm_xattr_clear_hash(session, file);
        }
    }
}

static bool rm_traverse_is_hidden(RmCfg *cfg, const char *basename, char *hierarchy,
                                  size_t hierarchy_len) {
    if(cfg->partial_hidden == false) {
        return false;
    } else if(*basename == '.') {
        return true;
    } else {
        return !!memchr(hierarchy, 1, hierarchy_len);
    }
}

/* Macro for rm_traverse_directory() for easy file adding */
#define _ADD_FILE(lint_type, is_symlink, stat_buf)                                  \
    rm_traverse_file(                                                               \
        trav_session, (RmStat *)stat_buf, &file_queue, p->fts_path, p->fts_pathlen, \
        is_prefd, path_index, lint_type, is_symlink,                                \
        rm_traverse_is_hidden(cfg, p->fts_name, is_hidden, p->fts_level + 1));

#if RM_PLATFORM_32 && HAVE_STAT64

static void rm_traverse_convert_small_stat_buf(struct stat *fts_statp, RmStat *buf) {
    /* Break a leg for supporting large files on 32 bit,
     * and convert the needed fields to the large version.
     *
     * We can't use memcpy here, since the layout might be (fatally) different.
     * Yes, this is stupid. *Sigh*
     * */
    memset(buf, 0, sizeof(RmStat));
    buf->st_dev = fts_statp->st_dev;
    buf->st_ino = fts_statp->st_ino;
    buf->st_mode = fts_statp->st_mode;
    buf->st_nlink = fts_statp->st_nlink;
    buf->st_uid = fts_statp->st_uid;
    buf->st_gid = fts_statp->st_gid;
    buf->st_rdev = fts_statp->st_rdev;
    buf->st_size = fts_statp->st_size;
    buf->st_blksize = fts_statp->st_blksize;
    buf->st_blocks = fts_statp->st_blocks;
    buf->st_atim = fts_statp->st_atim;
    buf->st_mtim = fts_statp->st_mtim;
    buf->st_ctim = fts_statp->st_ctim;
}

#define ADD_FILE(lint_type, is_symlink)                         \
    {                                                           \
        RmStat buf;                                             \
        rm_traverse_convert_small_stat_buf(p->fts_statp, &buf); \
        _ADD_FILE(lint_type, is_symlink, &buf)                  \
    }

#else

#define ADD_FILE(lint_type, is_symlink) \
    _ADD_FILE(lint_type, is_symlink, (RmStat *)p->fts_statp)

#endif

static void rm_traverse_directory(RmTravBuffer *buffer, RmTravSession *trav_session) {
    RmSession *session = trav_session->session;
    RmCfg *cfg = session->cfg;

    char is_prefd = buffer->is_prefd;
    RmOff path_index = buffer->path_index;

    /* Initialize ftsp */
    int fts_flags = FTS_PHYSICAL | FTS_COMFOLLOW | FTS_NOCHDIR;

    RM_BUFFER_DEFINE_PATH(trav_session->session, buffer);

    FTS *ftsp = fts_open((char * [2]){buffer_path, NULL}, fts_flags, NULL);

    if(ftsp == NULL) {
        rm_log_error_line("fts_open() == NULL");
        return;
    }

    FTSENT *p, *chp;
    chp = fts_children(ftsp, 0);
    if(chp == NULL) {
        rm_log_warning_line("fts_children() == NULL");
        return;
    }

    /* start main processing */
    char is_emptydir[PATH_MAX / 2 + 1];
    char is_hidden[PATH_MAX / 2 + 1];
    bool have_open_emptydirs = false;
    bool clear_emptydir_flags = false;

    memset(is_emptydir, 0, sizeof(is_emptydir) - 1);
    memset(is_hidden, 0, sizeof(is_hidden) - 1);

    /* rm_traverse_file add the finished file (if any) to this queue.  They are
     * added to the preprocessing module in batch so there isn't many jumping
     * between BEGIN; INSERT[...]; COMMIT and SELECT with --with-metadata-cache.
     */
    GQueue file_queue = G_QUEUE_INIT;

    while(!rm_session_was_aborted(trav_session->session) &&
          (p = fts_read(ftsp)) != NULL) {
        /* check for hidden file or folder */
        if(cfg->ignore_hidden && p->fts_level > 0 && p->fts_name[0] == '.') {
            /* ignoring hidden folders*/

            if(p->fts_info == FTS_D) {
                fts_set(ftsp, p, FTS_SKIP); /* do not recurse */
                g_atomic_int_inc(&trav_session->session->ignored_folders);
            } else {
                g_atomic_int_inc(&trav_session->session->ignored_files);
            }

            clear_emptydir_flags = true; /* flag current dir as not empty */
            is_emptydir[p->fts_level] = 0;
        } else {
            switch(p->fts_info) {
            case FTS_D: /* preorder directory */
                if(cfg->depth != 0 && p->fts_level >= cfg->depth) {
                    /* continuing into folder would exceed maxdepth*/
                    fts_set(ftsp, p, FTS_SKIP);  /* do not recurse */
                    clear_emptydir_flags = true; /* flag current dir as not empty */
                    rm_log_debug("Not descending into %s because max depth reached\n",
                                 p->fts_path);
                } else if(cfg->crossdev && p->fts_dev != chp->fts_dev) {
                    /* continuing into folder would cross file systems*/
                    fts_set(ftsp, p, FTS_SKIP);  /* do not recurse */
                    clear_emptydir_flags = true; /*flag current dir as not empty*/
                    rm_log_info(
                        "Not descending into %s because it is a different filesystem\n",
                        p->fts_path);
                } else {
                    /* recurse dir; assume empty until proven otherwise */
                    is_emptydir[p->fts_level + 1] = 1;
                    is_hidden[p->fts_level + 1] =
                        is_hidden[p->fts_level] | (p->fts_name[0] == '.');
                    have_open_emptydirs = true;
                }
                break;
            case FTS_DC: /* directory that causes cycles */
                rm_log_warning_line(_("filesystem loop detected at %s (skipping)"),
                                    p->fts_path);
                clear_emptydir_flags = true; /* current dir not empty */
                break;
            case FTS_DNR: /* unreadable directory */
                rm_log_warning_line(_("cannot read directory %s: %s"), p->fts_path,
                                    g_strerror(p->fts_errno));
                clear_emptydir_flags = true; /* current dir not empty */
                break;
            case FTS_DOT: /* dot or dot-dot */
                break;
            case FTS_DP: /* postorder directory */
                if(is_emptydir[p->fts_level + 1] && cfg->find_emptydirs) {
                    ADD_FILE(RM_LINT_TYPE_EMPTY_DIR, false);
                }
                is_hidden[p->fts_level + 1] = 0;
                break;
            case FTS_ERR: /* error; errno is set */
                rm_log_warning_line(_("error %d in fts_read for %s (skipping)"), errno,
                                    p->fts_path);
                clear_emptydir_flags = true; /*current dir not empty*/
                break;
            case FTS_INIT: /* initialized only */
                break;
            case FTS_SLNONE: /* symbolic link without target */
                if(cfg->find_badlinks) {
                    ADD_FILE(RM_LINT_TYPE_BADLINK, false);
                }
                clear_emptydir_flags = true; /*current dir not empty*/
                break;
            case FTS_W:                      /* whiteout object */
                clear_emptydir_flags = true; /*current dir not empty*/
                break;
            case FTS_NS: {                   /* rm_sys_stat(2) failed */
                clear_emptydir_flags = true; /*current dir not empty*/
                RmStat stat_buf;

                /* See if your stat can do better. */
                if(rm_sys_stat(p->fts_path, &stat_buf) != -1) {
                    /* normal stat failed but 64-bit stat worked
                     * -> must be a big file on 32 bit.
                     */
                    rm_traverse_file(trav_session, &stat_buf, &file_queue, p->fts_path,
                                     p->fts_pathlen, is_prefd, path_index,
                                     RM_LINT_TYPE_UNKNOWN, false,
                                     rm_traverse_is_hidden(cfg, p->fts_name, is_hidden,
                                                           p->fts_level + 1));
                    rm_log_warning_line(_("Added big file %s"), p->fts_path);
                } else {
                    rm_log_warning(_("cannot stat file %s (skipping)"), p->fts_path);
                }
            } break;
            case FTS_SL:                     /* symbolic link */
                clear_emptydir_flags = true; /* current dir not empty */
                if(!cfg->follow_symlinks) {
                    if(p->fts_level != 0) {
                        rm_log_debug("Not following symlink %s because of cfg\n",
                                     p->fts_path);
                    }

                    RmStat dummy_buf;
                    if(rm_sys_stat(p->fts_path, &dummy_buf) == -1 && errno == ENOENT) {
                        /* Oops, that's a badlink. */
                        if(cfg->find_badlinks) {
                            ADD_FILE(RM_LINT_TYPE_BADLINK, false);
                        }
                    } else if(cfg->see_symlinks) {
                        ADD_FILE(RM_LINT_TYPE_UNKNOWN, true);
                    }
                } else {
                    rm_log_debug("Following symlink %s\n", p->fts_path);
                    fts_set(ftsp, p, FTS_FOLLOW); /* do not recurse */
                }
                break;
            case FTS_NSOK:    /* no rm_sys_stat(2) requested */
            case FTS_F:       /* regular file */
            case FTS_DEFAULT: /* any file type not explicitly described by one of the
                                 above*/
                clear_emptydir_flags = true; /* current dir not empty*/
                ADD_FILE(RM_LINT_TYPE_UNKNOWN, false);
                break;
            default:
                /* unknown case; assume current dir not empty but otherwise do nothing */
                clear_emptydir_flags = true;
                rm_log_error_line(_("Unknown fts_info flag %d for file %s"), p->fts_info,
                                  p->fts_path);
                break;
            }

            if(clear_emptydir_flags) {
                /* non-empty dir found above; need to clear emptydir flags for all open
                 * levels */
                if(have_open_emptydirs) {
                    memset(is_emptydir, 0, sizeof(is_emptydir) - 1);
                    have_open_emptydirs = false;
                }
                clear_emptydir_flags = false;
            }
            /* current dir may not be empty; by association, all open dirs are non-empty
             */
        }
    }

    if(errno != 0 && !rm_session_was_aborted(session)) {
        rm_log_error_line(_("'%s': fts_read failed on %s"), g_strerror(errno),
                          ftsp->fts_path);
    }

#undef ADD_FILE

    fts_close(ftsp);
    rm_trav_buffer_free(buffer);

    /* Pass the files to the preprocessing machinery. We collect the files first
     * in order to make -with-metadata-cache work: Without, too many
     * insert/selects would crossfire.
     */
    for(GList *iter = file_queue.head; iter; iter = iter->next) {
        RmFile *file = iter->data;
        g_atomic_int_add(&trav_session->session->total_files,
                         -(rm_file_tables_insert(session, file) == 0));
        rm_fmt_set_state(session->formats, RM_PROGRESS_STATE_TRAVERSE);
    }
    g_queue_clear(&file_queue);
}

static void rm_traverse_directories(GQueue *path_queue, RmTravSession *trav_session) {
    g_queue_foreach(path_queue, (GFunc)rm_traverse_directory, trav_session);
}

////////////////
// PUBLIC API //
////////////////

void rm_traverse_tree(RmSession *session) {
    RmCfg *cfg = session->cfg;
    RmTravSession *trav_session = rm_traverse_session_new(session);

    GHashTable *paths_per_disk =
        g_hash_table_new_full(NULL, NULL, NULL, (GDestroyNotify)g_queue_free);

    for(RmOff idx = 0; cfg->paths[idx] != NULL; ++idx) {
        char *path = cfg->paths[idx];
        bool is_prefd = cfg->is_prefd[idx];

        RmTravBuffer *buffer = rm_trav_buffer_new(session, path, is_prefd, idx);

        RM_BUFFER_DEFINE_PATH(session, buffer);

        if(S_ISREG(buffer->stat_buf.st_mode)) {
            /* Append normal paths directly */
            bool is_hidden = false;

            /* The is_hidden information is only needed for --partial-hidden */
            if(cfg->partial_hidden) {
                is_hidden = rm_util_path_is_hidden(buffer_path);
            }

            rm_traverse_file(trav_session, &buffer->stat_buf, NULL, buffer_path,
                             strlen(buffer_path), is_prefd, idx, RM_LINT_TYPE_UNKNOWN,
                             false, is_hidden);

            rm_trav_buffer_free(buffer);
        } else if(S_ISDIR(buffer->stat_buf.st_mode)) {
            /* It's a directory, traverse it. */
            dev_t disk = (!cfg->fake_pathindex_as_disk ? rm_mounts_get_disk_id_by_path(
                                                             session->mounts, buffer_path)
                                                       : (dev_t)idx);

            GQueue *path_queue = rm_hash_table_setdefault(
                paths_per_disk, GUINT_TO_POINTER(disk), (RmNewFunc)g_queue_new);
            g_queue_push_tail(path_queue, buffer);
        } else {
            /* Probably a block device, fifo or something weird. */
            rm_trav_buffer_free(buffer);
        }
    }

    GThreadPool *traverse_pool = rm_util_thread_pool_new(
<<<<<<< HEAD
        (GFunc)rm_traverse_directories,
        trav_session,
        CLAMP(cfg->threads, 1, g_hash_table_size(paths_per_disk)));
=======
        (GFunc)rm_traverse_directories, trav_session, session->cfg->threads);
>>>>>>> 03bacdbf

    GHashTableIter iter;
    GQueue *path_queue = NULL;

    g_hash_table_iter_init(&iter, paths_per_disk);
    while(g_hash_table_iter_next(&iter, NULL, (gpointer *)&path_queue)) {
        rm_util_thread_pool_push(traverse_pool, path_queue);
    }

    g_thread_pool_free(traverse_pool, false, true);
    g_hash_table_unref(paths_per_disk);
    rm_traverse_session_free(trav_session);

    session->traverse_finished = TRUE;
    rm_fmt_set_state(session->formats, RM_PROGRESS_STATE_TRAVERSE);
}<|MERGE_RESOLUTION|>--- conflicted
+++ resolved
@@ -506,13 +506,7 @@
     }
 
     GThreadPool *traverse_pool = rm_util_thread_pool_new(
-<<<<<<< HEAD
-        (GFunc)rm_traverse_directories,
-        trav_session,
-        CLAMP(cfg->threads, 1, g_hash_table_size(paths_per_disk)));
-=======
         (GFunc)rm_traverse_directories, trav_session, session->cfg->threads);
->>>>>>> 03bacdbf
 
     GHashTableIter iter;
     GQueue *path_queue = NULL;
