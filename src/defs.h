--- conflicted
+++ resolved
@@ -178,11 +178,8 @@
 
     char *path;                          /* absolute path from working dir */
     bool in_ppath;                       /* set if this file is in one of the preferred (originals) paths */
-<<<<<<< HEAD
-    unsigned long pnum;                  /* numerical index of user-input paths */
-=======
     unsigned pnum;                   /* numerical index of user-input paths */
->>>>>>> 07eed739
+    //TODO: is this long enough for case where we pipe output of find to rmlint - ??
     guint64 fsize;                       /* Size of the file (bytes) */
     time_t mtime;                        /* File modification date/time */
     bool filter;// TODO: remove.                         /* this is used in calculations  */
@@ -202,11 +199,8 @@
     struct _RmFile *hardlinked_original;
     RmFileState state;
 
-<<<<<<< HEAD
     GSequence *disk_offsets;
-=======
     GMutex file_lock;
->>>>>>> 07eed739
 } RmFile;
 
 typedef struct RmFileList {
