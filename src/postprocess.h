/**
*  This file is part of rmlint.
*
*  rmlint is free software: you can redistribute it and/or modify
*  it under the terms of the GNU General Public License as published by
*  the Free Software Foundation, either version 3 of the License, or
*  (at your option) any later version.
*
*  rmlint is distributed in the hope that it will be useful,
*  but WITHOUT ANY WARRANTY; without even the implied warranty of
*  MERCHANTABILITY or FITNESS FOR A PARTICULAR PURPOSE.  See the
*  GNU General Public License for more details.
*
*  You should have received a copy of the GNU General Public License
*  along with rmlint.  If not, see <http://www.gnu.org/licenses/>.
*
** Authors:
 *
 *  - Christopher <sahib> Pahl 2010-2014 (https://github.com/sahib)
 *  - Daniel <SeeSpotRun> T.   2014-2014 (https://github.com/SeeSpotRun)
 *
** Hosted on http://github.com/sahib/rmlint
*
**/

#ifndef RM_POSTPROCESS_H
#define RM_POSTPROCESS_H

<<<<<<< HEAD
#include <glib.h>

=======
#include "traverse.h"

/* Mostly used by filter.c  */
typedef struct RmSession RmSession;

>>>>>>> c71c8b10
bool process_island(RmSession *session, GQueue *group);
void init_filehandler(RmSession *session);
void write_to_log(RmSession *session, const RmFile *file, bool orig, const RmFile *p_to_orig);

#endif<|MERGE_RESOLUTION|>--- conflicted
+++ resolved
@@ -26,16 +26,11 @@
 #ifndef RM_POSTPROCESS_H
 #define RM_POSTPROCESS_H
 
-<<<<<<< HEAD
 #include <glib.h>
 
-=======
-#include "traverse.h"
+#include "session.h"
+#include "file.h"
 
-/* Mostly used by filter.c  */
-typedef struct RmSession RmSession;
-
->>>>>>> c71c8b10
 bool process_island(RmSession *session, GQueue *group);
 void init_filehandler(RmSession *session);
 void write_to_log(RmSession *session, const RmFile *file, bool orig, const RmFile *p_to_orig);
