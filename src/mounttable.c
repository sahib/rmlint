/**
*  This file is part of rmlint.
*
*  rmlint is free software: you can redistribute it and/or modify
*  it under the terms of the GNU General Public License as published by
*  the Free Software Foundation, either version 3 of the License, or
*  (at your option) any later version.
*
*  rmlint is distributed in the hope that it will be useful,
*  but WITHOUT ANY WARRANTY; without even the implied warranty of
*  MERCHANTABILITY or FITNESS FOR A PARTICULAR PURPOSE.  See the
*  GNU General Public License for more details.
*
*  You should have received a copy of the GNU General Public License
*  along with rmlint.  If not, see <http://www.gnu.org/licenses/>.
*
*  Authors:
*
*  - Christopher <sahib> Pahl 2010-2014 (https://github.com/sahib)
*  - Daniel <SeeSpotRun> T.   2014-2014 (https://github.com/SeeSpotRun)
*
*
* Hosted on http://github.com/sahib/rmlint
*
* This file was partly authored by qitta (https://github.com/qitta) - Thanks!
**/

#include <stdio.h>
#include <string.h>
#include <sys/types.h>
#include <sys/stat.h>
#include <glibtop/mountlist.h>

#include "config.h"

#if HAVE_BLKID
#include <blkid.h>
#endif

#include "rmlint.h"


static gchar rm_mounts_is_rotational_blockdev(const char *dev) {
    char sys_path[PATH_MAX];
    gchar is_rotational = -1;

    snprintf(sys_path, PATH_MAX, "/sys/block/%s/queue/rotational", dev);

    FILE *sys_fdes = fopen(sys_path, "r");
    if(sys_fdes == NULL) {
        return -1;
    }

    if(fread(&is_rotational, 1, 1, sys_fdes) == 1) {
        is_rotational -= '0';
    }

    fclose(sys_fdes);
    return is_rotational;
}

static void rm_mounts_create_tables(RmMountTable *self) {
    /* partition dev_t to disk dev_t */
    self->part_table = g_hash_table_new_full(
                           g_direct_hash, g_direct_equal,
                           NULL, NULL
                       );

    /* disk dev_t to boolean indication if disk is rotational */
    self->rotational_table = g_hash_table_new_full(
                                 g_direct_hash, g_direct_equal,
                                 NULL, NULL
                             );

#if HAVE_BLKID

    // TODO: Remove dependency to libgtop, use getmntent().
    //       Someone might want to implement a BSD port with getmntinfo().

    glibtop_mountlist mount_list;
    glibtop_mountentry *mount_entries = glibtop_get_mountlist(&mount_list, true);

<<<<<<< HEAD
	if (mount_entries == NULL) {
		info("can't get glibtop_get_mountlist, some optimizations are disabled.\n");
		return;
	}

     for(unsigned index = 0; index < mount_list.number; index++) {
=======
    if (mount_entries == NULL) {
        info("can't get glibtop_get_mountlist, some optimizations are disabled.");
        return;
    }

    for(unsigned index = 0; index < mount_list.number; index++) {
        struct stat stat_buf_dev;
        if(stat(mount_entries[index].devname, &stat_buf_dev) == -1) {
            continue;
        }

>>>>>>> 07eed739
        struct stat stat_buf_folder;
        if(stat(mount_entries[index].mountdir, &stat_buf_folder) == -1) {
            continue;
        }

        dev_t whole_disk = 0;
        gchar is_rotational;
        char diskname[PATH_MAX];
        memset(diskname, 0, sizeof(diskname));

<<<<<<< HEAD
        struct stat stat_buf_dev;
        if(stat(mount_entries[index].devname, &stat_buf_dev) == -1) {
            /* folder stat() is ok but devname stat() is not; this happens for example
             * with tmpfs and with nfs mounts.  Try to handle a few such cases*/
            if ( strcmp(mount_entries[index].devname, "tmpfs") == 0 ) {
                strcpy(diskname, mount_entries[index].devname);
                is_rotational = 0;
                whole_disk = stat_buf_folder.st_dev;
            } else if ( strstr(mount_entries[index].devname, ":/") != NULL ) {
                unsigned long i;
                for (i=0;
                    mount_entries[index].devname[i] != '/' && i < sizeof(diskname);
                    i++ ) {
                    diskname[i]=mount_entries[index].devname[i];
                }
                diskname[i]=0;
                is_rotational = 1;
                whole_disk = 0;  /* treat all NFS mounts as a single rotational    *
                                  * TODO: make this different for each nfs server? */
            } else {
                strcpy(diskname,"unknown");
                whole_disk = 0;
                is_rotational = 1;
            }

        } else {

            if(blkid_devno_to_wholedisk(stat_buf_dev.st_rdev, diskname, sizeof(diskname), &whole_disk) == -1) {
                /* folder and devname stat() are ok but blkid failed; this happens when ??
                 * Treat as a non-rotational device using devname dev as whole_disk key*/
                rm_error(RED"blkid_devno_to_wholedisk failed for %s\n"NCO, mount_entries[index].devname);
                whole_disk = stat_buf_dev.st_dev;
                is_rotational = 0;
                size_t safe_copy = strlen(mount_entries[index].devname) < sizeof(diskname)
                                ? strlen(mount_entries[index].devname)
                                : sizeof(diskname) - 1;
                strncpy(diskname, mount_entries[index].devname, safe_copy );

            } else {
                is_rotational = rm_mounts_is_rotational_blockdev(diskname);
            }
=======
        if(blkid_devno_to_wholedisk(stat_buf_dev.st_rdev, diskname, sizeof(diskname), &whole_disk) == -1) {
            continue;
>>>>>>> 07eed739
        }
        g_hash_table_insert(
            self->part_table,
            GINT_TO_POINTER(stat_buf_folder.st_dev),
            GINT_TO_POINTER(whole_disk)
        );

        /* small hack, so also the full disk id can be given to the api below */
        g_hash_table_insert(
            self->part_table,
            GINT_TO_POINTER(whole_disk),
            GINT_TO_POINTER(whole_disk)
        );


        info("%02u:%02u %50s -> %02u:%02u %-10s (underlying disk: %s; rotational: %s)\n",
             major(stat_buf_folder.st_dev), minor(stat_buf_folder.st_dev),
             mount_entries[index].mountdir,
             major(whole_disk), minor(whole_disk),
             mount_entries[index].devname,
             diskname, is_rotational ? "yes" : "no"
            );

        if(is_rotational != -1) {
            g_hash_table_insert(
                self->rotational_table,
                GINT_TO_POINTER(whole_disk),
                GINT_TO_POINTER(!is_rotational)
            );
        }
    }

    g_free(mount_entries);
#endif
}

/////////////////////////////////
//         PUBLIC API          //
/////////////////////////////////


RmMountTable *rm_mounts_table_new(void) {
    RmMountTable *self = g_slice_new(RmMountTable);
    rm_mounts_create_tables(self);
    return self;
}

void rm_mounts_table_destroy(RmMountTable *self) {
    g_hash_table_unref(self->part_table);
    g_hash_table_unref(self->rotational_table);
    g_slice_free(RmMountTable, self);
}

bool rm_mounts_is_nonrotational(RmMountTable *self, dev_t device) {
    dev_t disk_id = rm_mounts_get_disk_id(self, device);
    return GPOINTER_TO_INT(
               g_hash_table_lookup(
                   self->rotational_table, GINT_TO_POINTER(disk_id)
               )
           );
}

bool rm_mounts_is_nonrotational_by_path(RmMountTable *self, const char *path) {
    struct stat stat_buf;
    if(stat(path, &stat_buf) == -1) {
        return -1;
    }

    return rm_mounts_is_nonrotational(self, stat_buf.st_dev);
}

dev_t rm_mounts_get_disk_id(RmMountTable *self, dev_t partition) {
#if HAVE_BLKID
    return GPOINTER_TO_INT(
               g_hash_table_lookup(
                   self->part_table, GINT_TO_POINTER(partition)
               )
           );
#else
    return partition;
#endif
}

dev_t rm_mounts_get_disk_id_by_path(RmMountTable *self, const char *path) {
    struct stat stat_buf;
    if(stat(path, &stat_buf) == -1) {
        return 0;
    }

    return rm_mounts_get_disk_id(self, stat_buf.st_dev);
}

#ifdef _RM_COMPILE_MAIN

int main(int argc, char **argv) {
    RmMountTable *table = rm_mounts_table_new();
    g_printerr("\n");
    for(int i = 1; i < argc; ++i) {
        g_printerr("%30s is on %4srotational device and on disk %02u:%02u\n",
                   argv[i],
                   rm_mounts_is_nonrotational_by_path(table, argv[i]) ? "non-" : "",
                   major(rm_mounts_get_disk_id_by_path(table, argv[i])),
                   minor(rm_mounts_get_disk_id_by_path(table, argv[i]))
                  );
    }

    rm_mounts_table_destroy(table);
    return EXIT_SUCCESS;
}

#endif<|MERGE_RESOLUTION|>--- conflicted
+++ resolved
@@ -71,6 +71,12 @@
                                  g_direct_hash, g_direct_equal,
                                  NULL, NULL
                              );
+    self->diskname_table = g_hash_table_new_full(
+                                 g_direct_hash, g_direct_equal,
+                                 NULL, g_free
+                             );
+
+    self->mounted_paths=NULL;
 
 #if HAVE_BLKID
 
@@ -80,26 +86,12 @@
     glibtop_mountlist mount_list;
     glibtop_mountentry *mount_entries = glibtop_get_mountlist(&mount_list, true);
 
-<<<<<<< HEAD
 	if (mount_entries == NULL) {
 		info("can't get glibtop_get_mountlist, some optimizations are disabled.\n");
 		return;
 	}
 
      for(unsigned index = 0; index < mount_list.number; index++) {
-=======
-    if (mount_entries == NULL) {
-        info("can't get glibtop_get_mountlist, some optimizations are disabled.");
-        return;
-    }
-
-    for(unsigned index = 0; index < mount_list.number; index++) {
-        struct stat stat_buf_dev;
-        if(stat(mount_entries[index].devname, &stat_buf_dev) == -1) {
-            continue;
-        }
-
->>>>>>> 07eed739
         struct stat stat_buf_folder;
         if(stat(mount_entries[index].mountdir, &stat_buf_folder) == -1) {
             continue;
@@ -110,7 +102,6 @@
         char diskname[PATH_MAX];
         memset(diskname, 0, sizeof(diskname));
 
-<<<<<<< HEAD
         struct stat stat_buf_dev;
         if(stat(mount_entries[index].devname, &stat_buf_dev) == -1) {
             /* folder stat() is ok but devname stat() is not; this happens for example
@@ -152,16 +143,13 @@
             } else {
                 is_rotational = rm_mounts_is_rotational_blockdev(diskname);
             }
-=======
-        if(blkid_devno_to_wholedisk(stat_buf_dev.st_rdev, diskname, sizeof(diskname), &whole_disk) == -1) {
-            continue;
->>>>>>> 07eed739
         }
         g_hash_table_insert(
             self->part_table,
             GINT_TO_POINTER(stat_buf_folder.st_dev),
-            GINT_TO_POINTER(whole_disk)
-        );
+            GINT_TO_POINTER(whole_disk));
+
+        self->mounted_paths = g_list_prepend(self->mounted_paths, g_strdup(mount_entries[index].mountdir));
 
         /* small hack, so also the full disk id can be given to the api below */
         g_hash_table_insert(
@@ -186,6 +174,11 @@
                 GINT_TO_POINTER(!is_rotational)
             );
         }
+        g_hash_table_insert(
+                self->diskname_table,
+                GINT_TO_POINTER(whole_disk),
+                g_strdup(diskname)
+        );
     }
 
     g_free(mount_entries);
@@ -206,6 +199,8 @@
 void rm_mounts_table_destroy(RmMountTable *self) {
     g_hash_table_unref(self->part_table);
     g_hash_table_unref(self->rotational_table);
+    g_hash_table_unref(self->diskname_table);
+    g_list_free_full(self->mounted_paths, g_free);
     g_slice_free(RmMountTable, self);
 }
 
@@ -248,6 +243,10 @@
     return rm_mounts_get_disk_id(self, stat_buf.st_dev);
 }
 
+char *rm_mounts_get_name(RmMountTable *self, dev_t device) {
+    return (gpointer)g_hash_table_lookup (self->diskname_table, GINT_TO_POINTER(device));
+}
+
 #ifdef _RM_COMPILE_MAIN
 
 int main(int argc, char **argv) {
