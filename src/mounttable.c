--- conflicted
+++ resolved
@@ -77,37 +77,20 @@
                                  NULL, NULL
                              );
 
-<<<<<<< HEAD
 #if HAVE_BLKID
-=======
-#if HAVE_BLKID && HAVE_MOUNTLIST
 
     // TODO: Remove dependency to libgtop, use getmntent().
     //       Someone might want to implement a BSD port with getmntinfo().
 
->>>>>>> 4c071628
     glibtop_mountlist mount_list;
     glibtop_mountentry *mount_entries = glibtop_get_mountlist(&mount_list, true);
 
 	if (mount_entries == NULL) {
-<<<<<<< HEAD
-		info("can't get glibtop_get_mountlist\n");
-		return;
-	}
-
-     for (guint64 index = 0; index < mount_list.number; index++) {
-
-=======
 		info("can't get glibtop_get_mountlist, some optimizations are disabled.");
 		return;
 	}
 
      for(unsigned index = 0; index < mount_list.number; index++) {
-        struct stat stat_buf_dev;
-        if(stat(mount_entries[index].devname, &stat_buf_dev) == -1) {
-            continue;
-        }
->>>>>>> 4c071628
 
         struct stat stat_buf_folder;
         if(stat(mount_entries[index].mountdir, &stat_buf_folder) == -1) {
@@ -151,8 +134,6 @@
             }
         }
 
-<<<<<<< HEAD
-
         info("%lu %s -> %lu (%02d:%02d) %s\n",
              stat_buf_folder.st_dev,
              mount_entries[index].mountdir,
@@ -160,33 +141,6 @@
              diskname
             );
 
-=======
->>>>>>> 4c071628
-        g_hash_table_insert(
-            self->part_table,
-            GINT_TO_POINTER(stat_buf_folder.st_dev),
-            GINT_TO_POINTER(disk_id)
-        );
-
-<<<<<<< HEAD
-=======
-        /* small hack, so also the full disk id can be given to the api below */
-        g_hash_table_insert(
-            self->part_table,
-            GINT_TO_POINTER(whole_disk),
-            GINT_TO_POINTER(whole_disk)
-        );
-
-        gchar is_rotational = rm_mounts_is_rotational_blockdev(diskname);
-        info("%02u:%02u %50s -> %02u:%02u %-10s (underlying disk: %s; rotational: %s)",
-             major(stat_buf_folder.st_dev), minor(stat_buf_folder.st_dev),
-             mount_entries[index].mountdir,
-             major(whole_disk), minor(whole_disk),
-             mount_entries[index].devname,
-             diskname, is_rotational ? "yes" : "no"
-            );
-
->>>>>>> 4c071628
         if(is_rotational != -1) {
             g_hash_table_insert(
                 self->rotational_table,
