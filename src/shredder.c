--- conflicted
+++ resolved
@@ -959,26 +959,11 @@
     /* move remaining files to RmShredGroups */
     g_assert(session->tables->node_table);
 
-<<<<<<< HEAD
     rm_error("Moving files into size_groups...");
     g_hash_table_foreach_remove(session->tables->node_table,
                                 (GHRFunc)rm_shred_hardlink_cluster_preprocess,
                                 main);
     rm_error("move remaining files to size_groups finished at time %.3f\n", g_timer_elapsed(session->timer, NULL));
-=======
-    /* Queue from rm_shred_read_factory to rm_shred_devlist_factory:
-     * The reader notifes the manager to push a new job
-     * this way.
-     */
-    GAsyncQueue *finished_queue;
-
-    /* Mutex for locking the hashing procedure to protect against
-     * parallel hashes on the same digest
-     */
-    GMutex hash_mtx;
-} RmDevlistTag;
->>>>>>> 98a85ba3
-
 
     rm_error("Discarding unique sizes and read fiemap data for others...");
     g_hash_table_foreach_remove(session->tables->size_groups,
@@ -994,32 +979,6 @@
     //TODO: is this another kind of lint (heavily fragmented files)?
 
 }
-
-<<<<<<< HEAD
-=======
-static void rm_shred_set_file_state(RmMainTag *tag, RmFile *file, RmFileState state) {
-    int current_cnt = 0;
-    g_mutex_lock(&tag->file_state_mtx);
-    {
-        static int update_cnt = 0;
-        current_cnt = update_cnt++;
-
-        file->state = state;
-
-    }
-    g_mutex_unlock(&tag->file_state_mtx);
-
-    if(current_cnt ++ % 50) {
-        /* Give formatters some chance to update
-         * some progressbar during shreddering.
-         */
-        rm_fmt_set_state(
-            tag->session->formats, RM_PROGREENSS_STATE_SHREDDER,
-            current_cnt, tag->session->total_files
-        );
-    }
-}
->>>>>>> 98a85ba3
 
 
 /////////////////////////////////
@@ -1103,7 +1062,6 @@
     return result;
 }
 
-<<<<<<< HEAD
 /* Determines the next amount of bytes_read to read.
  * Currently just doubles the amount.
  * */
@@ -1128,24 +1086,12 @@
 
             group->next_offset = group->hash_offset + target_bytes;
         }
-=======
-static bool rm_shred_thread_pool_push(GThreadPool *pool, gpointer data) {
-    GError *error = NULL;
-    g_thread_pool_push(pool, data, &error);
-    if(error != NULL) {
-        rm_log_error("Unable to push thread to pool %p: %s\n", pool, error->message);
-        g_error_free(error);
-        return false;
-    } else {
-        return true;
->>>>>>> 98a85ba3
     }
     g_mutex_unlock(&group->lock);
 
     /* read to end of current file fragment, or to group->next_offset, whichever comes first */
     guint64 bytes_to_next_fragment = rm_offset_bytes_to_next_fragment(file->disk_offsets, file->seek_offset);
 
-<<<<<<< HEAD
     if (bytes_to_next_fragment != 0
             && bytes_to_next_fragment + file->seek_offset < group->next_offset ) {
         file->status = RM_FILE_STATE_FRAGMENT;
@@ -1153,11 +1099,6 @@
     } else {
         file->status = RM_FILE_STATE_NORMAL;
         return (group->next_offset - file->seek_offset);
-=======
-    if(error != NULL) {
-        rm_log_error("Unable to create thread pool.\n");
-        g_error_free(error);
->>>>>>> 98a85ba3
     }
 }
 
@@ -1271,15 +1212,6 @@
     g_assert(device);
     g_assert(buffer);
 
-<<<<<<< HEAD
-    //g_mutex_lock(&buffer->file->file_lock);  //TODO: don't need this with the new scheduler?
-=======
-    if(rm_shred_get_file_state(tag->main, buffer->file) != RM_FILE_STATE_PROCESS) {
-        return;
-    }
-
-    g_mutex_lock(&tag->hash_mtx);
->>>>>>> 98a85ba3
     {
         /* Hash buffer->len bytes_read of buffer->data into buffer->file */
         rm_digest_update(&buffer->file->digest, buffer->data, buffer->len);
@@ -1290,115 +1222,10 @@
             g_async_queue_push(device->hashed_file_return, buffer->file);
         }
     }
-<<<<<<< HEAD
-    //g_mutex_unlock(&buffer->file->file_lock);
-=======
-    g_mutex_unlock(&tag->hash_mtx);
->>>>>>> 98a85ba3
 
     /* Return this buffer to the pool */
     rm_buffer_pool_release(device->main->mem_pool, buffer);
 }
-
-<<<<<<< HEAD
-=======
-static void rm_shred_devlist_factory(GQueue *device_queue, RmMainTag *main) {
-    RmDevlistTag tag;
-
-    tag.main = main;
-    tag.page_size = SHRED_PAGE_SIZE;
-    tag.read_size = tag.page_size * SHRED_INITIAL_FACTOR;
-    tag.finished_queue = g_async_queue_new();
-
-    g_mutex_init(&tag.read_size_mtx);
-    g_mutex_init(&tag.hash_mtx);
-
-    /* Get the device of the files in this list */
-    g_assert(device_queue);
-    g_assert(device_queue->head);
-    g_assert(device_queue->head->data);
-    bool nonrotational = rm_mounts_is_nonrotational(
-                             main->session->mounts,
-                             ((RmFile *)device_queue->head->data)->disk
-                         );
-    rm_log_error(BLUE"Started rm_shred_devlist_factory for disk %u:%u\n"RESET,
-                 major(((RmFile *)device_queue->head->data)->disk),
-                 minor(((RmFile *)device_queue->head->data)->disk) );
-
-    int max_threads = rm_shred_get_read_threads(
-                          main, nonrotational, main->session->settings->threads
-                      );
-
-    GThreadPool *read_pool = rm_shred_thread_pool_new(
-                                 (GFunc)rm_shred_read_factory, &tag, max_threads
-                             );
-
-    tag.hash_pool = rm_shred_thread_pool_new(
-                        (GFunc) rm_shred_hash_factory, &tag, 1
-                    );
-
-    GHashTable *checkmark_table = g_hash_table_new(NULL, NULL);
-
-    if(!nonrotational) {
-        g_queue_sort(device_queue, (GCompareDataFunc)rm_shred_compare_file_order, NULL);
-    }
-
-    while(g_hash_table_size(checkmark_table) < g_queue_get_length(device_queue)) {
-        int pushed = 0;
-        for(GList *iter = device_queue->head; iter; iter = iter->next) {
-            RmFile *file = iter->data;
-            if(rm_shred_get_file_state(tag.main, file) == RM_FILE_STATE_PROCESS) {
-                pushed += rm_shred_thread_pool_push(read_pool, file);
-            } else {
-                g_hash_table_insert(checkmark_table, file, GUINT_TO_POINTER(1));
-            }
-        }
-
-        if(pushed == 0) {
-            break;
-        }
-
-        g_async_queue_lock(tag.finished_queue);
-        {
-            for(int i = 0; i < pushed; ++i) {
-                RmFile *finished = g_async_queue_pop_unlocked(tag.finished_queue);
-                if(rm_shred_get_file_state(tag.main, finished) != RM_FILE_STATE_PROCESS) {
-                    g_hash_table_insert(checkmark_table, finished, GUINT_TO_POINTER(1));
-                }
-
-                if(finished->seek_offset >= finished->file_size) {
-                    g_hash_table_insert(checkmark_table, finished, GUINT_TO_POINTER(1));
-                }
-            }
-
-            if(!nonrotational) {
-                g_queue_sort(device_queue, (GCompareDataFunc)rm_shred_compare_file_order, NULL);
-            }
-        }
-        g_async_queue_unlock(tag.finished_queue);
-
-
-        g_mutex_lock(&tag.read_size_mtx);
-        {
-            tag.read_size = rm_shred_get_next_read_size(tag.read_size);
-        }
-        g_mutex_unlock(&tag.read_size_mtx);
-    }
-
-    g_hash_table_unref(checkmark_table);
-
-    /* Send the queue itself to make the join thread check if we're
-     * finished already
-     * */
-    g_thread_pool_free(read_pool, FALSE, TRUE);
-    g_thread_pool_free(tag.hash_pool, FALSE, TRUE);
-    g_async_queue_push(tag.main->join_queue, tag.main->join_queue);
-
-    g_mutex_clear(&tag.read_size_mtx);
-    g_mutex_clear(&tag.hash_mtx);
-    g_async_queue_unref(tag.finished_queue);
-}
->>>>>>> 98a85ba3
 
 static int rm_shred_check_paranoia(RmMainTag *tag, GQueue *candidates) {
     int failure_count = 0;
@@ -1421,9 +1248,6 @@
     return failure_count;
 }
 
-<<<<<<< HEAD
-static void rm_shred_result_factory(RmShredGroup *group, RmMainTag *tag) {
-=======
 void rm_shred_forward_to_output(RmSession *session, GQueue *group) {
     session->dup_group_counter++;
 
@@ -1462,36 +1286,7 @@
 
 static void rm_shred_result_factory(GQueue *results, RmMainTag *tag) {
     RmSettings *settings = tag->session->settings;
-    int num_no_orig = 0, num_is_orig = 0;
-
-    for(GList *iter = results->head; iter; iter = iter->next) {
-        RmFile *candidate = iter->data;
-        num_is_orig += candidate->is_prefd;
-        num_no_orig += !candidate->is_prefd;
-
-        // g_printerr("--> %s size=%lu cksum=", candidate->path, candidate->file_size);
-
-        guint8 checksum[_RM_HASH_LEN];
-        rm_digest_steal_buffer(&candidate->digest, checksum, sizeof(checksum));
-        // for(int i = 0; i < _RM_HASH_LEN; ++i) {
-        //     g_printerr("%02x", checksum[i]);
-        // }
-        // g_printerr("\n");
-    }
-
-    if(0
-            || (g_queue_get_length(results) == 0)
-            || (settings->keep_all_originals && num_no_orig == 0)
-            || (settings->must_match_original && num_is_orig == 0)) {
-        for(GList *iter = results->head; iter; iter = iter->next) {
-            rm_shred_set_file_state(tag, iter->data, RM_FILE_STATE_IGNORE);
-
-        }
-        g_queue_free(results);
-        return;
-    }
-
->>>>>>> 98a85ba3
+
     if(tag->session->settings->paranoid) {
         int failure_count = rm_shred_check_paranoia(tag, group->held_files);
         if(failure_count > 0) {
@@ -1499,23 +1294,10 @@
         }
     }
 
-<<<<<<< HEAD
     if(g_queue_get_length(group->held_files) > 0) {
-        process_island(tag->session, group->held_files);
-=======
-    int dupe_count = 0;
-    for(GList *iter = results->head; iter; iter = iter->next) {
-        RmFile *file = iter->data;
-        if(rm_shred_get_file_state(tag, file) == RM_FILE_STATE_PROCESS) {
-            rm_shred_set_file_state(tag, file, RM_FILE_STATE_FINISH);
-            dupe_count += 1;
-        }
-    }
-
-    if(dupe_count > 0) {
-        rm_shred_forward_to_output(tag->session, results);
->>>>>>> 98a85ba3
-    }
+        rm_shred_forward_to_output(tag->session, group->held_files);
+    }
+
     group->status = 0;
     rm_shred_group_free(group);
 }
@@ -1623,48 +1405,6 @@
     }
 }
 
-<<<<<<< HEAD
-=======
-static void rm_shred_preprocess_input(GHashTable *dev_table, GHashTable *size_table) {
-    // TODO: this is slightly ugly and leaks a bit of memory.
-    GList *values = g_hash_table_get_values(dev_table);
-    for(GList *value_link = values; value_link; value_link = value_link->next) {
-        GQueue *value = value_link->data;
-        GQueue to_delete = G_QUEUE_INIT;
-
-        for(GList *file_link = value->head; file_link; file_link = file_link->next) {
-            RmFile *file = file_link->data;
-            guint64 count = GPOINTER_TO_UINT(
-                                g_hash_table_lookup(
-                                    size_table, GUINT_TO_POINTER(file->file_size)
-                                )
-                            );
-
-            if(count == 1) {
-                g_queue_push_head(&to_delete, file_link);
-            }
-        }
-
-        for(GList *del_link = to_delete.head; del_link; del_link = del_link->next) {
-            GList *actual_link = del_link->data;
-            RmFile *file = actual_link->data;
-            g_queue_delete_link(value, actual_link);
-
-            g_hash_table_insert(
-                size_table,
-                GUINT_TO_POINTER(file->file_size),
-                g_hash_table_lookup(
-                    size_table, GUINT_TO_POINTER(file->file_size)) - 1
-            );
-            rm_file_destroy(file);
-        }
-        g_queue_clear(&to_delete);
-    }
-
-    g_list_free(values);
-}
->>>>>>> 98a85ba3
-
 void rm_shred_run(RmSession *session) {
     g_assert(session);
 
@@ -1678,7 +1418,6 @@
     /* would use g_atomic, but helgrind does not like that */
     g_mutex_init(&tag.file_state_mtx);
 
-<<<<<<< HEAD
     g_assert(session->tables);
     g_assert(session->tables->node_table);
 
@@ -1691,10 +1430,6 @@
                                  );
 
     rm_shred_preprocess_input(&tag);
-=======
-    // TODO: Is this still needed? (should have belong to the testmain)
-    rm_shred_preprocess_input(dev_table, size_table);
->>>>>>> 98a85ba3
 
     /* Remember how many devlists we had - so we know when to stop */
     int devices_left = g_hash_table_size(session->tables->dev_table);
