# German translation for rmlint
# Copyright (C) 2014- Christopher Pahl
# This file is distributed under the same license as the rmlint package.
# Christopher Pahl <sahib@online.de>, 2014.
#, fuzzy
msgid ""
msgstr ""
"Project-Id-Version: rmlint 2.0.0\n"
"Report-Msgid-Bugs-To: \n"
"POT-Creation-Date: 2019-01-21 21:40+0000\n"
"PO-Revision-Date: YEAR-MO-DA HO:MI+ZONE\n"
"Last-Translator: FULL NAME <EMAIL@ADDRESS>\n"
"Language-Team: LANGUAGE <LL@li.org>\n"
"Language: \n"
"MIME-Version: 1.0\n"
"Content-Type: text/plain; charset=UTF-8\n"
"Content-Transfer-Encoding: 8bit\n"

#: src/rmlint.c
#, c-format
msgid "Aborting due to a fatal error. (signal received: %s)"
msgstr "Abbruch aufgrund eines fatalen Fehlers (exaktes Signal: %s)"

#: src/rmlint.c
msgid "Please file a bug report (See rmlint -h)"
msgstr "Mache bitte einen Bugreport auf (Mehr Infos unter man rmlint)"

#: lib/formats/pretty.c
msgid "Bad symlink(s)"
msgstr "Falsche Symlink(s)"

#: lib/formats/pretty.c
msgid "Empty dir(s)"
msgstr "Leere Verzeichnisse"

#: lib/formats/pretty.c
msgid "Non stripped binarie(s)"
msgstr "Programme mit Debuginformation(en)"

#: lib/formats/pretty.c
msgid "Bad UID(s)"
msgstr "Falsche UID(s)"

#: lib/formats/pretty.c
msgid "Bad GID(s)"
msgstr "Falsche GID(s)"

#: lib/formats/pretty.c
msgid "Bad UID and GID(s)"
msgstr "Falsche UID und GID(s)"

#: lib/formats/pretty.c
msgid "Empty file(s)"
msgstr "Leere Dateien"

#: lib/formats/pretty.c
msgid "Duplicate(s)"
msgstr "Duplikate"

#: lib/formats/pretty.c
msgid "Duplicate Directorie(s)"
msgstr "Doppelte Verzeichnisse"

#: lib/formats/summary.c
#, fuzzy, c-format
msgid " file(s) after investigation, nothing to search through.\n"
msgstr " Dateien nach dem Traversieren; nichts zum durchsuchen.\n"

#: lib/formats/summary.c
#, c-format
msgid "Early shutdown, probably not all lint was found.\n"
msgstr "Früher Abbruch, vermutlich wurde nicht alles gefunden.\n"

#: lib/formats/summary.c
#, c-format
msgid ""
"Note: Please use the saved script below for removal, not the above output."
msgstr ""
"Beachte: Bitte benutze das Skript unten zum Löschen, nicht die Ausgabe."

#: lib/formats/summary.c
#, c-format
msgid "In total %s files, whereof %s are duplicates in %s groups.\n"
msgstr "Insgesamt %s Dateien, von denen %s Duplikate in %s Gruppen sind.\n"

#: lib/formats/summary.c
#, c-format
msgid "This equals %s%s%s of duplicates which could be removed.\n"
msgstr "Dies entspricht %s%s%s an Duplikaten die entfernt werden können.\n"

#: lib/formats/summary.c
#, c-format
msgid "other suspicious item(s) found, which may vary in size.\n"
msgstr "andere merkwürdige Datei(en) gefunden, die in ihrer Größe variieren.\n"

#: lib/formats/summary.c
#, c-format
msgid "Scanning took in total %s%s%s.\n"
msgstr "Das ganze hat %s%s%s gedauert.\n"

#: lib/formats/summary.c
#, c-format
msgid "Wrote a %s%s%s file to: %s%s%s\n"
msgstr "Eine %s%s%s Datei wurde nach %s%s%s geschrieben.\n"

#: lib/formats/stats.c
#, c-format
msgid "No shred stats.\n"
msgstr "Keine Statistiken verfügbar.\n"

#: lib/formats/stats.c
#, c-format
msgid ""
"%sDuplicate finding stats (includes hardlinks):%s\n"
"\n"
msgstr ""
"%sDuplikat Statistiken (enthält Hardlinks):%s\n"
"\n"

#: lib/formats/stats.c
#, c-format
msgid "%s%15s%s bytes of originals\n"
msgstr "%s%15s%s Originalbytes\n"

#: lib/formats/stats.c
#, c-format
msgid "%s%15s%s bytes of duplicates\n"
msgstr "%s%15s%s Duplikatbytes\n"

#: lib/formats/stats.c
#, c-format
msgid "%s%15s%s bytes of non-duplicates\n"
msgstr "%s%15s%s Nicht-Duplikatbytes\n"

#: lib/formats/stats.c
#, c-format
msgid "%s%15s%s bytes of files data actually read\n"
msgstr "%s%15s%s gelesene Bytes insgesamt\n"

#: lib/formats/stats.c
#, c-format
msgid "%s%15d%s Files in total\n"
msgstr "%s%15d%s Dateien insgesamt\n"

#: lib/formats/stats.c
#, fuzzy, c-format
msgid "%s%15ld%s Duplicate files\n"
msgstr "%s%15ld%s Doppelte Dateien\n"

#: lib/formats/stats.c
#, fuzzy, c-format
msgid "%s%15ld%s Groups in total\n"
msgstr "%s%15ld%s Dateien insgesamt\n"

#: lib/formats/stats.c
#, fuzzy, c-format
msgid "%s%15ld%s Other lint items\n"
msgstr "%s%15ld%s Andere seltsame Dateien\n"

#: lib/formats/stats.c
#, c-format
msgid "%s%15s%s of time spent scanning\n"
msgstr "%s%15s%s Zeitaufwand zum Scannen\n"

#: lib/formats/stats.c
#, c-format
msgid "%s%15s%s Algorithm efficiency on total files basis\n"
msgstr "%s%15s%s Algorithmus-Effizienz auf Basis aller Dateien\n"

#: lib/formats/stats.c
#, c-format
msgid "%s%15s%s Algorithm efficiency on duplicate file basis\n"
msgstr "%s%15s%s Algorithmus-Effizienz auf Basis doppelter Dateien\n"

#: lib/formats/progressbar.c
msgid "reduces files to"
msgstr "reduziere Dateien zu"

#: lib/formats/progressbar.c
msgid "Traversing"
msgstr "Traversiere"

#: lib/formats/progressbar.c
msgid "usable files"
msgstr "nutzbare Dateien"

#: lib/formats/progressbar.c
msgid "ignored files / folders"
msgstr "ignorierte Dateien / Verzeichnisse"

#: lib/formats/progressbar.c
msgid "Preprocessing"
msgstr "Bereite vor"

# No translation needed / Translated
#: lib/formats/progressbar.c
msgid "found"
msgstr "fand"

#: lib/formats/progressbar.c
msgid "other lint"
msgstr "mal anderen Unsinn"

#: lib/formats/progressbar.c
msgid "Matching"
msgstr "Gleiche ab"

#: lib/formats/progressbar.c
msgid "dupes of"
msgstr "Duplikate von"

#: lib/formats/progressbar.c
msgid "originals"
msgstr "Originalen"

#: lib/formats/progressbar.c
msgid "to scan in"
msgstr "zum Scannen in"

#: lib/formats/progressbar.c
msgid "files"
msgstr "Dateien"

#: lib/formats/progressbar.c
msgid "Merging files into directories (stand by...)"
msgstr "Führe doppelte Dateien in doppelte Verzeichnisse zusammen..."

#: lib/formats/sh.c
#, c-format
msgid "%s is an invalid handler."
msgstr "%s ist eine ungültiger Handler"

#: lib/hasher.c
#, fuzzy, c-format
msgid "Something went wrong reading %s; expected %li bytes, got %li; ignoring"
msgstr ""
"Irgendwas lief falsch beim Lesen von %s; habe %d Bytes erwartet, bekam %d. "
"Datei wird ignoriert."

#: lib/utilities.c
#, c-format
msgid "cannot open file '%s' for nonstripped test: "
msgstr "Kann Datei %s nicht öffnen um zu sehen ob sie Debugsymbole hat."

#: lib/utilities.c
msgid "ELF Library is out of date!"
msgstr "ELF Bibliothek ist extrem veraltet!"

#: lib/utilities.c
#, fuzzy, c-format
msgid "`%s` mount detected at %s (#%u); Ignoring all files in it.\n"
msgstr ""
"`%s` Einhängepunkt gefunden (zeigt auf %s, #%u). Ignoriere alle Dateien "
"darin."

#: lib/preprocess.c
msgid "Pattern has to start with `<`"
msgstr "Muster muss mmit `<` beginnen"

#: lib/preprocess.c
#, c-format
msgid "`<` or `>` imbalance: %d"
msgstr "`<` oder `>` unbalanciert: %d"

#: lib/preprocess.c
msgid "empty pattern"
msgstr "Leeres Muster"

#: lib/preprocess.c
msgid "no pattern given in <> after 'r' or 'x'"
msgstr "Kein Muster in <> gegeben, obwohl 'r' oder 'x' benutzt wurde"

#: lib/preprocess.c
#, fuzzy, c-format
msgid "Cannot add more than %lu regex patterns."
msgstr "Kann nicht mehr als %ld Muster hinzufügen."

#: lib/preprocess.c
msgid "Error while parsing sortcriteria patterns: "
msgstr "Fehler beim parsen der Muster im Sortierkriterium: "

#: lib/replay.c
msgid "No valid json cache (no array in /)"
msgstr "Kein valider JSON Cache. (u.a. weil kein [] vorhanden)"

# #: lib/cmdline.c:551
# #, c-format
#: lib/replay.c lib/cmdline.c
#, c-format
msgid "lint type '%s' not recognised"
msgstr "Typ \"%s\" nicht erkannt"

#: lib/replay.c
#, c-format
msgid "modification time of `%s` changed. Ignoring."
msgstr "mtime Zeitstempel von `%s` hat sich geändert. Ignoriere Datei."

#: lib/replay.c
#, fuzzy, c-format
msgid "Loading json-results `%s'"
msgstr "Lade JSON Cache: `%s'"

#: lib/replay.c
msgid "json-glib is needed for using --replay."
msgstr "json-glib wird zur Benutzung von `--replay` benötigt."

#: lib/replay.c
msgid "Please recompile `rmlint` with it installed."
msgstr "Bitte kompilieren Sie `rmlint` entsprechend neu."

#: lib/traverse.c
#, c-format
msgid "filesystem loop detected at %s (skipping)"
msgstr "Dateisystemschleife entdeckt: %s (wird übersprungen)"

#: lib/traverse.c
#, c-format
msgid "cannot read directory %s: %s"
msgstr "Kann Verzeichnis %s nicht lesen: %s"

#: lib/traverse.c
#, c-format
msgid "error %d in fts_read for %s (skipping)"
msgstr "Fehler #%d in fts_read für %s (Überspringe...)"

#: lib/traverse.c
#, c-format
msgid "Added big file %s"
msgstr "Füge sehr große Datei hinzu %s"

#: lib/traverse.c
#, c-format
msgid "cannot stat file %s (skipping)"
msgstr "Kann stat(2) nicht auf Datei %s aufrufen (überspringe)"

#: lib/traverse.c
#, c-format
msgid "Unknown fts_info flag %d for file %s"
msgstr "Unbekanntes fts_info flag %d für Datei %s"

#: lib/traverse.c
#, c-format
msgid "'%s': fts_read failed on %s"
msgstr "'%s': fts_read schlug fehl bei Pfad %s"

#: lib/hash-utility.c lib/path-funcs.h
#, c-format
msgid "Can't open directory or file \"%s\": %s"
msgstr "Kann Verzeichnis oder Datei \"%s\" nicht öffnen: %s"

#: lib/path-funcs.h
#, fuzzy, c-format
msgid "Can't get real path for directory or file \"%s\": %s"
msgstr "Kann Verzeichnis oder Datei \"%s\" nicht öffnen: %s"

#: lib/session.c
msgid "Received interrupt; stopping..."
msgstr "Wurde unterbrochen; ich höre auf..."

#: lib/session.c
msgid "Received second interrupt; stopping hard."
msgstr "Wurde nochmal unterbrochen; mache sofort Schluss."

#: lib/formats.c
#, c-format
msgid "No such new_handler with this name: %s"
msgstr "Kein Formathandler mit diesen Namen: %s"

#: lib/formats.c
#, c-format
msgid "Unable to open file for writing: %s"
msgstr "Kann Datei nicht zum lesen öffnen: %s"

#: lib/hash-utility.c lib/cmdline.c
#, c-format
msgid "Unknown hash algorithm: '%s'"
msgstr "Unbekannte Hashfunktion: \"%s\""

#: lib/hash-utility.c
msgid "Digest type [BLAKE2B]"
msgstr "Prüfsummentyp [BLAKE2B]"

#: lib/hash-utility.c
msgid "Number of hashing threads [8]"
msgstr "Anzahl der Hashing Threads [8]"

#: lib/hash-utility.c
msgid "Megabytes read buffer [256 MB]"
msgstr "Größe des Lesepuffers [256 MB]"

#: lib/hash-utility.c
msgid ""
"Print hashes in order completed, not in order entered (reduces memory usage)"
msgstr ""
"Zeige die Hashes in der Fertigstellungs-Reihenfolge, nicht in Eingabe-"
"Reihenfolge (braucht weniger RAM)"

#: lib/hash-utility.c
msgid "Space-separated list of files"
msgstr "Leerzeichen-separierte Liste von Dateien"

#: lib/hash-utility.c
msgid "Hash a list of files"
msgstr "Hashe eine Liste von Dateien"

#: lib/hash-utility.c
#, c-format
msgid ""
"Multi-threaded file digest (hash) calculator.\n"
"\n"
"  Available digest types:\n"
"    %s\n"
"\n"
"  Versions with different bit numbers:\n"
"    %s\n"
"\n"
"  Supported, but not useful:\n"
"    %s\n"
msgstr ""
"Paralleler Prüfsummen-Berechner für Dateien.\n"
"\n"
"  Verfügbare Hashsummentypen sind:\n"
"    %s\n"
"\n"
"  Versionen mit unterschiedlicher Anzahl von Bits:\n"
"    %s\n"
"\n"
"  Unterstützt aber ziemlich sinnfrei:\n"
"    %s\n"

#: lib/hash-utility.c
#, fuzzy
msgid "No valid paths given"
msgstr "Keine validen Pfade gegeben."

#: lib/hash-utility.c
#, c-format
msgid "Directories are not supported: %s"
msgstr "Verzeichnisse werden nicht unterstützt: %s"

#: lib/hash-utility.c
#, c-format
msgid "%s: Unknown file type"
msgstr "%s: Unbekannter Dateityp"

#: lib/cmdline.c
#, c-format
msgid "compiled with:"
msgstr "kompiliert mit:"

#: lib/cmdline.c
#, c-format
msgid ""
"rmlint was written by Christopher <sahib> Pahl and Daniel <SeeSpotRun> "
"Thomas."
msgstr ""
"rmlint wurde von Christopher <sahib> Pahl und Daniel <SeeSpotRun> Thomas "
"geschrieben."

#: lib/cmdline.c
#, c-format
msgid ""
"The code at https://github.com/sahib/rmlint is licensed under the terms of "
"the GPLv3."
msgstr ""
"Der Quelltext unter https://github.com/sahib/rmlint ist unter den "
"Bedingungen der GPLv3 lizenziert"

#: lib/cmdline.c
msgid "You seem to have no manpage for rmlint."
msgstr "Scheinbar hast du keine Manpage für rmlint."

#: lib/cmdline.c
msgid "Please run rmlint --help to show the regular help."
msgstr "Bitte führe `rmlint --help` aus, um die reguläre Hilfe zu sehen"

#: lib/cmdline.c
msgid ""
"Alternatively, visit https://rmlint.rtfd.org for the online documentation"
msgstr ""
"Alternativ, kann man https://rmlint.rtfd.org für eine detailreichere "
"Dokumentation besuchen"

#: lib/cmdline.c
#, fuzzy
msgid "Usage: rmlint --dedupe [-r] source dest\n"
msgstr "Benutzung: rmlint --dedupe QUELLE ZIEL\n"

#: lib/cmdline.c lib/session.c
msgid "dedupe: failed to open source file"
msgstr "dedupe: Konnte Quelldatei nicht öffnen"

#: lib/cmdline.c lib/session.c
#, fuzzy, c-format
msgid "dedupe: error %i: failed to open dest file.%s"
msgstr "dedupe: Konnte Zieldatei nicht öffnen"

#: lib/cmdline.c lib/session.c
msgid ""
"\n"
"\t(if target is a read-only snapshot then -r option is required)"
msgstr ""
"\n"
"\t(wenn das Ziel ein read-only snapshot ist, muss -r benutzt werden)"

#: lib/cmdline.c
#, c-format
msgid "BTRFS_IOC_FILE_EXTENT_SAME returned error: (%d) %s"
msgstr "BTRFS_IOC_FILE_EXTENT_SAME gab Fehler zurück: (%d) %s"

#: lib/cmdline.c
msgid "Need to run as root user to clone to a read-only snapshot"
msgstr ""
"Muss als root Nutzer gestartet werden, um einen read-only Snapshot zu clonen"

#: lib/cmdline.c
#, c-format
msgid "BTRFS_IOC_FILE_EXTENT_SAME returned status %d for file %s"
msgstr "BTRFS_IOC_FILE_EXTENT_SAME gab den Status %d für die Datei %s zurück"

#: lib/cmdline.c
msgid "Files don't match - not cloned"
msgstr "Dateien sind nicht gleich - nichts geklont"

#: lib/cmdline.c
msgid "rmlint was not compiled with btrfs support."
msgstr "rmlint wurde nicht mit `btrfs` Unterstützung kompiliert"

#: lib/cmdline.c
msgid "Input size is empty"
msgstr "Eingabegröße ist leer. Nicht gut."

#: lib/cmdline.c
msgid "This does not look like a number"
msgstr "Das schaut nicht wie eine Zahl aus"

#: lib/cmdline.c
msgid "A size must be non-negative"
msgstr "Negative Größen sind keine gute Idee"

#: lib/cmdline.c
msgid "Given format specifier not found"
msgstr "Gegebene Formatangabe ist unbekannt"

#: lib/cmdline.c
msgid "Max is smaller than min"
msgstr "Maximum ist kleiner als das Minimum. Macht leider keinen Sinn"

#: lib/cmdline.c
msgid "cannot parse --size: "
msgstr "Kann --size nicht parsen: "

#: lib/cmdline.c
#, fuzzy, c-format
msgid "Adding -o %s as output failed"
msgstr "Konnte -o %s nicht als Ausgabe hinzufügen"

#: lib/cmdline.c
#, fuzzy, c-format
msgid "No format (format:key[=val]) specified in '%s'"
msgstr "Kein Format (format:key[=val]) gegeben in '%s'"

#: lib/cmdline.c
#, fuzzy, c-format
msgid "Missing key (format:key[=val]) in '%s'"
msgstr "Fehlender Key (format:key[=val]) in '%s'"

#: lib/cmdline.c
#, fuzzy, c-format
msgid "Invalid key `%s' for formatter `%s'"
msgstr "Ungültiger Konfigschlüssel `%s` für den Formatter `%s`"

#: lib/cmdline.c
#, c-format
msgid "Unable to parse factor \"%s\": error begins at %s"
msgstr "Konnte nicht den Faktor \"%s\" parsen: Fehler beginnt bei %s"

#: lib/cmdline.c
#, c-format
msgid "factor value is not in range [0-1]: %f"
msgstr "Faktorwert liegt nicht im Bereich [0-1]: %f"

#: lib/cmdline.c
#, fuzzy, c-format
msgid "Unable to parse offset \"%s\": "
msgstr "Kann Offset nicht parsen \"%s\": "

#: lib/cmdline.c
#, c-format
msgid "Unable to parse time spec \"%s\""
msgstr "Kann Zeitangabe nicht parsen: \"%s\""

#: lib/cmdline.c
#, c-format
msgid "-n %lu is newer than current time (%lu)."
msgstr "-n %lu ist neuer als jetzt (%lu) - ist das korrekt?"

#: lib/cmdline.c
#, fuzzy
msgid "Only up to -pp or down to -PP flags allowed"
msgstr "Maximal zwei -p flags oder zwei -P Flag erlaubt"

#: lib/cmdline.c
#, fuzzy, c-format
msgid "Invalid size description \"%s\": "
msgstr "Fehlerhafte Größenangabe \"%s\": "

#: lib/cmdline.c
msgid "Permissions string needs to be one or many of [rwx]"
msgstr "Zugriffsrechte werden durch Kombinationen aus [rwx] ausgedrückt"

#: lib/cmdline.c
#, c-format
msgid "%s may only contain [%s], not `%c`"
msgstr "%s darf nur einen Buchstaben aus [%s] enthalten, aber doch nicht `%c`"

#: lib/cmdline.c
#, fuzzy
msgid "Specifiyng both -o and -O is not allowed"
msgstr "Gleichzeitige Angabe von -o und -O ist nicht möglich"

#: lib/cmdline.c
msgid "Could not start graphical user interface."
msgstr "Konnte graphische Oberfläche nicht starten."

#: lib/cmdline.c
msgid "Specify max traversal depth"
msgstr "Gibt die maximale Traversierungstiefe an"

#: lib/cmdline.c
#, fuzzy
msgid "Select originals by given  criteria"
msgstr "Gibt das Original Kriterium an"

#: lib/cmdline.c
#, fuzzy
msgid "Sort rmlint output by given criteria"
msgstr "Ordne Gruppe nach einem bestimmten Kriterium"

#: lib/cmdline.c
msgid "Specify lint types"
msgstr "Gibt an welche Art von Dateien gesucht werden"

#: lib/cmdline.c
msgid "Specify size limits"
msgstr "Angabe der Größenbeschränkungen"

#: lib/cmdline.c
#, fuzzy
msgid "Choose hash algorithm"
msgstr "Wähle die Hashfunktion"

#: lib/cmdline.c
msgid "Add output (override default)"
msgstr "Output hinzufügen (überschreibt die Standardoutputs)"

#: lib/cmdline.c
msgid "Add output (add to defaults)"
msgstr "Output hinzufügen (fügt zu den Standardoutputs hinzu)"

#: lib/cmdline.c
msgid "Newer than stamp file"
msgstr "Suche nur Dateien die neuer sind als Datum in der .stamp Datei"

#: lib/cmdline.c
msgid "Newer than timestamp"
msgstr "Suchen nur Dateien die neuer sind als der Timestamp"

#: lib/cmdline.c
msgid "Configure a formatter"
msgstr "Setze Werte für einen Formatter"

#: lib/cmdline.c
msgid "Enable progressbar"
msgstr "Zeige Fortschrittsbalken"

#: lib/cmdline.c
msgid "Be more verbose (-vvv for much more)"
msgstr "Sei gesprächiger (-vvv für Quasselstrippe)"

#: lib/cmdline.c
msgid "Be less verbose (-VVV for much less)"
msgstr "Sei weniger gesprächig (-VVV für Totenstille)"

#: lib/cmdline.c
msgid "Re-output a json file"
msgstr "Gebe json Datei erneut aus"

#: lib/cmdline.c
msgid "Test for equality of PATHS"
msgstr "Teste die Gleichheit von der Pfade PATHS"

#: lib/cmdline.c
msgid "Be not that colorful"
msgstr "Sei nicht farbenfroh"

#: lib/cmdline.c
msgid "Find hidden files"
msgstr "Finde versteckte Dateien"

#: lib/cmdline.c
#, fuzzy
msgid "Follow symlinks"
msgstr "Folge symbolischen Links"

#: lib/cmdline.c
#, fuzzy
msgid "Ignore symlinks"
msgstr "Ignoriere symbolische Links"

#: lib/cmdline.c
msgid "Use more paranoid hashing"
msgstr "Benutze immer paranoideren Hashalgorithmus"

#: lib/cmdline.c
msgid "Do not cross mounpoints"
msgstr "Überquere keine Mountpoints"

#: lib/cmdline.c
msgid "Keep all tagged files"
msgstr "Behalte alle markierten Dateien"

#: lib/cmdline.c
msgid "Keep all untagged files"
msgstr "Behalte alle unmarkierten Dateien"

#: lib/cmdline.c
msgid "Must have twin in tagged dir"
msgstr "Duplikat braucht einen Zwilling im markierten Verzeichnis"

#: lib/cmdline.c
msgid "Must have twin in untagged dir"
msgstr "Duplikat braucht einen Zwilling im unmarkierten Verzeichnis"

#: lib/cmdline.c
msgid "Only find twins with same basename"
msgstr "Finde nur Duplikate mit selben Dateinamen"

#: lib/cmdline.c
msgid "Only find twins with same extension"
msgstr "Finde nur Duplikate mit selber Dateiendung"

#: lib/cmdline.c
msgid "Only find twins with same basename minus extension"
msgstr "Finde nur Duplikate mit Dateinamen minus der Endung"

#: lib/cmdline.c
#, fuzzy
msgid "Find duplicate directories"
msgstr "Finde doppelte Verzeichnisse"

#: lib/cmdline.c
#, fuzzy
msgid "Only find directories with same file layout"
msgstr "Finde nur Duplikate mit selben Dateinamen"

#: lib/cmdline.c
msgid "Only use files with certain permissions"
msgstr "Betrachte nur Dateien mit gewissen Zugriffsrechten"

#: lib/cmdline.c
#, fuzzy
msgid "Ignore hardlink twins"
msgstr "Ignoriere Hardlinks"

#: lib/cmdline.c
msgid "Find hidden files in duplicate folders only"
msgstr "Finde versteckte Dateien nur in doppelten Verzeichnissen"

#: lib/cmdline.c
msgid "Consider duplicates only equal when mtime differs at max. T seconds"
msgstr ""
"Betrachte Duplikate nur als gleich wenn die mtime sich maximal T Sekunden "
"unterscheidet"

#: lib/cmdline.c
msgid "Show the manpage"
msgstr "Zeige das volle Handbuch"

#: lib/cmdline.c
msgid "Show the version & features"
msgstr "Zeige die Version & alle einkompilierten Features"

#: lib/cmdline.c
msgid "If installed, start the optional gui with all following args"
msgstr "Falls installiert, starte die optionale grafische Oberfläche"

#: lib/cmdline.c
msgid ""
"Work like sha1sum for all supported hash algorithms (see also --hash --help)"
msgstr ""
"Funktioniere wie sha1sum für alle unterstützten Hashsummen (siehe auch --"
"hash --help)"

#: lib/cmdline.c
msgid "Clone extents from source to dest, if extents match"
msgstr "Klone Extents von Quell zu Zieldatei falls sie übereinstimmen"

#: lib/cmdline.c
msgid "Report hardlinks as duplicates"
msgstr "Zeige Hardlinks als Duplikate an"

#: lib/cmdline.c
msgid "Cannot set current working directory"
msgstr "Kann aktuelles Arbeitsverzeichnis nicht setzen"

#: lib/cmdline.c
msgid "Cannot join commandline"
msgstr "Kann Kommandozeilenargumente nicht auslesen. (huh?)"

#: lib/cmdline.c
msgid "[TARGET_DIR_OR_FILES …] [//] [TAGGED_TARGET_DIR_OR_FILES …] [-]"
msgstr "[ZIEL_ORDNER_ODER_DATEIEN …] [//] [ZIEL_ORDNER_ODER_DATEIEN …] [-]"

#: lib/cmdline.c
msgid ""
"rmlint finds space waste and other broken things on your filesystem and "
"offers to remove it.\n"
"It is especially good at finding duplicates and offers a big variety of "
"options to handle them."
msgstr ""
"rmlint findet unnütz verschwendeten Platz und andere eigenartige Dateien auf "
"dem Dateisystem und bietet an sie zu entfernen.\n"
"Es ist besonders gut darin Duplikate zu erkennen und bietet eine große "
"Palette an Möglichkeiten an, um sie loszuwerden."

#: lib/cmdline.c
msgid ""
"Only the most important options and options that alter the defaults are "
"shown above.\n"
"See the manpage (man 1 rmlint or rmlint --show-man) for far more detailed "
"usage information,\n"
"or http://rmlint.rtfd.org/en/latest/rmlint.1.html for the online manpage.\n"
"Complementary tutorials can be found at: http://rmlint.rtfd.org"
msgstr ""
"Nur die wichtigsten Optionen und Optionen, die die Standardwerte ändern "
"werden gezeigt.\n"
"Siehe `man 1 rmlint` oder rmlint --show-man für weitaus mehr Details.\n"
"Alternativ auch http://rmlint.rtfd.org/en/latest/rmlint.1.html für die "
"Online-version des Manuals.\n"
"Zudem gibt es unter http://rmlint.rtfd.org Einsteigerinformationen."

#: lib/cmdline.c
msgid ""
"--honour-dir-layout (-j) makes no sense without --merge-directories (-D)"
msgstr ""
"--honour-dir-layout (-j) macht wenig Sinn ohne --merge-directories (-D)"

#: lib/cmdline.c
#, fuzzy
msgid "can't specify both --keep-all-tagged and --keep-all-untagged"
msgstr ""
"Kann nicht gleichzeitig --keep-all-tagged und --keep-all-untagged annehmen"

#: lib/cmdline.c
#, fuzzy
msgid "-q (--clamp-low) should be lower than -Q (--clamp-top)"
msgstr "-q (--clamp-low) sollte kleiner sein als -Q (--clamp-top)!"

#: lib/cmdline.c
msgid "Not all given paths are valid. Aborting"
msgstr "Nicht alle angegebenen Pfade sind valid. Breche ab."

#: lib/cmdline.c
#, fuzzy
msgid "No valid .json files given, aborting."
msgstr "Kein valider JSON Cache. (u.a. weil kein [] vorhanden)"

#: lib/cmdline.c
msgid "Using -D together with -c sh:clone is currently not possible. Sorry."
msgstr ""
"Die Nutzung von -D mit -c sh:clone ist derzeit nicht möglich. Entschuldigung."

#: lib/cmdline.c
msgid "Either do not use -D, or attempt to run again with -Dj."
msgstr "Benutze entweder nicht -D oder versuche es mit -Dj erneut."

#: lib/cmdline.c
msgid "Not enough files for --equal (need at least two to compare)"
msgstr "Nicht ausreichend viele Dateien für --equal (braucht mindestens zwei)"

#: lib/config.h
msgid "ERROR"
msgstr "FEHLER"

#: lib/config.h
msgid "WARNING"
msgstr "WARNUNG"

#: lib/config.h
msgid "INFO"
msgstr "INFO"

#: lib/config.h
msgid "DEBUG"
msgstr "DEBUG"

#: lib/hash-utility.c
msgid "bytes to hash at a time [4096]"
msgstr "Bytes die parallel gehashed werden [4096]"

#: lib/hash-utility.c
#, fuzzy, c-format
msgid ""
"Multi-threaded file digest (hash) calculator.\n"
"\n"
"  Available digest types:\n"
"  Cryptographic:\n"
"    %s\n"
"\n"
"  Non-cryptographic:\n"
"    %s\n"
"\n"
"  Supported, but not useful:\n"
"    %s\n"
msgstr ""
"Paralleler Prüfsummen-Berechner für Dateien.\n"
"\n"
"  Verfügbare Hashsummentypen sind:\n"
"    %s\n"
"\n"
"  Versionen mit unterschiedlicher Anzahl von Bits:\n"
"    %s\n"
"\n"
"  Unterstützt aber ziemlich sinnfrei:\n"
"    %s\n"

#: lib/formats.c
#, c-format
msgid "Old result `%s` already exists."
msgstr "Alte Resultatdatei `%s` existiert bereits."

#: lib/formats.c
#, c-format
msgid "Moving old file to `%s`. Use --no-backup to disable this."
msgstr "Verschiebe die alte Datei zu `%s`. Nutze --no-backup um das zu verhindern."

#: lib/formats.c
#, fuzzy
msgid "failed to rename old result file"
msgstr "dedupe: Konnte Quelldatei nicht öffnen"

#: lib/session.c
#, fuzzy
msgid "Usage: rmlint --dedupe [-r] [-v|V] source dest\n"
msgstr "Benutzung: rmlint --dedupe QUELLE ZIEL\n"

#: lib/session.c
#, c-format
msgid "%s returned error: (%d)"
msgstr "%s gab einen Fehler zurück (%d)"

#: lib/session.c
#, fuzzy
msgid "Files don't match - not deduped"
msgstr "Dateien sind nicht gleich - nichts geklont"

#: lib/session.c
msgid "Only first %"
msgstr "Nur die ersten %"

#: lib/session.c
#, fuzzy
msgid "rmlint was not compiled with file cloning support."
msgstr "rmlint wurde nicht mit `btrfs` Unterstützung kompiliert"

#: lib/session.c
#, fuzzy
msgid "Usage: rmlint --is-clone [-v|V] file1 file2\n"
msgstr "Benutzung: rmlint --dedupe QUELLE ZIEL\n"

#: lib/cmdline.c
#, fuzzy, c-format
msgid "Only up to -%.*s or down to -%.*s flags allowed"
msgstr "Maximal zwei -p flags oder zwei -P Flag erlaubt"

#: lib/cmdline.c
msgid "Keep hardlink that are linked to any original"
msgstr "Behalte Hardlinks die zu einem Original gelinkt sind"

#: lib/cmdline.c
msgid "Read null-separated file list from stdin"
msgstr "Lese null-separierte Dateiliste vom Standardinput"

#: lib/cmdline.c
msgid "Do not create backups of previous result files"
msgstr "Erstelle keine Backups alter Resultdateien"

#: lib/cmdline.c
#, fuzzy
msgid "Dedupe matching extents from source to dest (if filesystem supports)"
msgstr "Klone Extents von Quell zu Zieldatei falls sie übereinstimmen"

#: lib/cmdline.c
msgid "(--dedupe option) even dedupe read-only snapshots (needs root)"
msgstr "(--dedupe Option) Dedupliziere selbst read-only snapshots (braucht Rootzugriff)"

#: lib/cmdline.c
msgid "Test if two files are reflinks (share same data extents)"
msgstr "Prüfe ob zwei Dateien reflinks sind (selbe Datei-Extents)"

#: lib/cmdline.c
msgid ""
"-k and -M should not be specified at the same time (see also: https://github."
"com/sahib/rmlint/issues/244)"
msgstr "-k und -M sollten nicht gleichzeitig benutzt werden (Siehe auch: https://github."
"com/sahib/rmlint/issues/244)"

#: lib/cmdline.c
msgid ""
"-K and -m should not be specified at the same time (see also: https://github."
"com/sahib/rmlint/issues/244)"
msgstr "-K und -m sollten nicht gleichzeitig genutzt werden (siehe auch: https://github."
"com/sahib/rmlint/issues/244)"

#: lib/cmdline.c
msgid "Failed to complete setup for merging directories"
msgstr "Schlug beim Setup des Verzeichnismergers fehl"

<<<<<<< HEAD
#: lib/treemerge.c lib/cmdline.c
msgid "Failed to allocate memory"
msgstr ""
=======
#: lib/treemerge.c
msgid "Failed to allocate memory. Out of memory?"
msgstr "Konnte kein Speicher allokieren. Kein Speicher mehr?"
>>>>>>> 5a5cf895

#: lib/cmdline.c
msgid "--replay (-Y) is incompatible with --dedupe or --is-reflink"
msgstr "--replay (-Y) ist nicht kompatibel mit --dedupe oder --is-reflink"

#: lib/cmdline.c
#, c-format
msgid "No stamp file at `%s`, will create one after this run."
msgstr "Keine stamp Datei hier: `%s`. Es wird eine nach diesem Lauf erstellt."

#: lib/cmdline.c
#, c-format
msgid "Failed to include this replay file: %s"
msgstr ""

#: lib/path-funcs.h
#, c-format
msgid "Invalid path \"%s\""
msgstr ""

#: lib/path-funcs.h
#, c-format
msgid "Could not get metadata for path \"%s\": %s"
msgstr ""

#: lib/cmdline.c
msgid "Failed to read stdin"
msgstr ""

#: lib/cmdline.c
msgid "Could not process path arguments"
msgstr ""

#~ msgid "%s%15"
#~ msgstr "%s%15"

#~ msgid "caching is not supported due to missing json-glib library."
#~ msgstr ""
#~ "Caching ist nicht möglich, da rmlint ohne json-glib kompiliert wurde."

#~ msgid "Loading json-cache `%s'"
#~ msgstr "Lade JSON Cache: `%s'"

#~ msgid "FAILED: %s\n"
#~ msgstr "FEHLER: %s\n"

#~ msgid ""
#~ "BTRFS_IOC_FILE_EXTENT_SAME returned status -22 - you probably need kernel "
#~ "> 4.2"
#~ msgstr ""
#~ "BTRFS_IOC_FILE_EXTENT_SAME gab Fehler -22 zurück - Sie brauchen wohl "
#~ "einen Kernel >= 4.2"

#~ msgid "--replay given; --with-metadata-cache will be ignored."
#~ msgstr "--replay wurde angegebe; --with-metadata-cache wird ignoriert."

#, fuzzy
#~ msgid "Unable to open tmp cache: %s"
#~ msgstr "Kann Zeitangabe nicht parsen: \"%s\""

#, fuzzy
#~ msgid "Unable to create cache attr `%s`: %s"
#~ msgstr "Kann Offset nicht parsen \"%s\": "

#~ msgid "Add json cache file"
#~ msgstr "Füge json-cache file als Caching-Layer hinzu"

#~ msgid "cannot create metadata cache (see above)"
#~ msgstr "Kann Metadatacache nicht erstellen (siehe oben)"

#~ msgid "Cannot close tmp cache: %s\n"
#~ msgstr "Kann temporären Cache nicht schließen: %s\n"

#~ msgid "Hardlink file size changed during traversal: %s"
#~ msgstr ""
#~ "Hardlink Dateigrößen haben sich während der Traversierung geändert (%s). "
#~ "Nicht gut."

#~ msgid "Negative bytes_left_to_read for %s"
#~ msgstr "Negative anzahl von lesbaren bytes in %s"

#~ msgid "Cannot figure out terminal width."
#~ msgstr "Kann Terminalgröße nicht herausfinden."<|MERGE_RESOLUTION|>--- conflicted
+++ resolved
@@ -1017,15 +1017,9 @@
 msgid "Failed to complete setup for merging directories"
 msgstr "Schlug beim Setup des Verzeichnismergers fehl"
 
-<<<<<<< HEAD
 #: lib/treemerge.c lib/cmdline.c
 msgid "Failed to allocate memory"
-msgstr ""
-=======
-#: lib/treemerge.c
-msgid "Failed to allocate memory. Out of memory?"
-msgstr "Konnte kein Speicher allokieren. Kein Speicher mehr?"
->>>>>>> 5a5cf895
+msgstr "Konnte kein Speicher allokieren"
 
 #: lib/cmdline.c
 msgid "--replay (-Y) is incompatible with --dedupe or --is-reflink"
